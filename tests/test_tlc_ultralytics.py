import json
import os
import pathlib
from collections import defaultdict
from copy import deepcopy
from pathlib import Path
from unittest.mock import Mock, patch

import cv2
import numpy as np
import pandas as pd
import pytest
import tlc
from PIL import Image
from ultralytics.models.yolo import YOLO

from tlc_ultralytics import YOLO as TLCYOLO
from tlc_ultralytics import Settings
from tlc_ultralytics.classify.trainer import TLCClassificationTrainer
from tlc_ultralytics.classify.utils import tlc_check_cls_dataset
from tlc_ultralytics.constants import (
    DEFAULT_COLLECT_RUN_DESCRIPTION,
    MAP,
    MAP50_95,
    NUM_IMAGES,
    NUM_INSTANCES,
    PER_CLASS_METRICS_STREAM_NAME,
    PRECISION,
    RECALL,
    TRAINING_PHASE,
)
from tlc_ultralytics.detect.dataset import TLCYOLODataset
from tlc_ultralytics.detect.trainer import TLCDetectionTrainer
from tlc_ultralytics.detect.utils import tlc_check_det_dataset
from tlc_ultralytics.engine.dataset import TLCDatasetMixin
from tlc_ultralytics.engine.utils import _complete_label_column_name
from tlc_ultralytics.segment.trainer import TLCSegmentationTrainer
from tlc_ultralytics.segment.utils import check_seg_table, tlc_check_seg_dataset
from tlc_ultralytics.utils import check_tlc_dataset

DUMMY_IMAGE_FILE = Path(__file__).parent.parent / "src" / "tlc_ultralytics" / "_static" / "dashboard.png"
TMP = Path(__file__).parent / "tmp"
TMP_PROJECT_ROOT_URL = tlc.Url(TMP / "3LC")
tlc.Configuration.instance().project_root_url = TMP_PROJECT_ROOT_URL
tlc.TableIndexingTable.instance().add_scan_url(
    {
        "url": tlc.Url(TMP_PROJECT_ROOT_URL),
        "layout": "project",
        "object_type": "table",
        "static": True,
    }
)

TASK2DATASET = {"detect": "coco8.yaml", "classify": "imagenet10", "segment": "coco8-seg.yaml"}
TASK2MODEL = {"detect": "yolo11n.pt", "classify": "yolo11n-cls.pt", "segment": "yolo11n-seg.pt"}
TASK2LABEL_COLUMN_NAME = {
    "detect": "bbs.bb_list.label",
    "classify": "label",
    "segment": "segmentations.instance_properties.label",
}
TASK2PREDICTED_LABEL_COLUMN_NAME = {
    "detect": "bbs_predicted.bb_list.label",
    "classify": "predicted",
    "segment": "segmentations_predicted.instance_properties.label",
}
TASK2TRAINER = {"detect": TLCDetectionTrainer, "classify": TLCClassificationTrainer, "segment": TLCSegmentationTrainer}

try:
    import umap  # noqa: F401

    UMAP_AVAILABLE = True
except Exception:
    UMAP_AVAILABLE = False


def get_metrics_tables_from_run(run: tlc.Run) -> dict[str, list[tlc.Table]]:
    """Return metrics tables grouped by stream name"""
    metrics_infos = run.metrics
    metrics_tables = defaultdict(list)
    for metrics_info in metrics_infos:
        metrics_table = tlc.Table.from_url(tlc.Url(metrics_info["url"]).to_absolute(run.url))
        metrics_tables[metrics_info["stream_name"]].append(metrics_table)
    return metrics_tables


@pytest.mark.parametrize("task", ["detect", "segment"])
def test_training(task) -> None:
    # End-to-end test of training for detection and segmentation
    overrides = {
        "data": TASK2DATASET[task],
        "epochs": 2,
        "batch": 4,
        "device": "cpu",
        "save": True,
        "plots": False,
        "seed": 3 + ord("L") + ord("C"),
        "deterministic": True,
        "workers": 0,
    }

    settings = Settings(
        collection_epoch_start=1,
        collect_loss=True,
        image_embeddings_dim=2,
        image_embeddings_reducer="pacmap",
        project_name=f"test_{task}_project",
        run_name=f"test_{task}",
        run_description=f"Test {task} training",
    )

    model_ultralytics = YOLO(TASK2MODEL[task])
    results_ultralytics = model_ultralytics.train(**overrides)

    model_3lc = TLCYOLO(TASK2MODEL[task])
    results_3lc = model_3lc.train(**overrides, settings=settings)

    assert results_3lc, "Detection training failed"

    # Compare 3LC integration with ultralytics results
    # Segmentation results will be slightly different due to the 3lc mask storage format and conversion
    # back to polygons
    atol = 0.1 if task == "segment" else 0
    for k in results_ultralytics.results_dict.keys():
        assert np.isclose(results_ultralytics.results_dict[k], results_3lc.results_dict[k], atol=atol), (
            f"Results validation metrics 3LC different from Ultralytics for {k}"
        )

    assert results_ultralytics.names == results_3lc.names, "Results validation names"

    # Get 3LC run and inspect the results
    run = _get_run_from_settings(settings)

    assert run.status == tlc.RUN_STATUS_COMPLETED, "Run status not set to completed after training"

    assert run.project_name == settings.project_name, "Project name mismatch"
    assert run.description == settings.run_description, "Description mismatch"
    # Check that hyperparameters and overrides are saved
    for key, value in overrides.items():
        assert run.constants["parameters"][key] == value, (
            f"Parameter {key} mismatch, {run.constants['parameters'][key]} != {value}"
        )

    # Check that confidence-recall-precision-f1 data is written
    assert "3LC/Precision" in run.constants["parameters"]
    assert "3LC/Recall" in run.constants["parameters"]
    assert "3LC/F1_score" in run.constants["parameters"]

    # Check that there is a per-epoch value written
    assert len(run.constants["outputs"]) > 0, "No outputs written"
    metrics_tables = get_metrics_tables_from_run(run)

    # Check that the desired metrics were written
    metrics_df = pd.concat(
        [m.to_pandas() for m in metrics_tables["default_stream"]],
        ignore_index=True,
    )

    embeddings_column_name = f"embeddings_{settings.image_embeddings_reducer}"
    assert embeddings_column_name in metrics_df.columns, "Expected embeddings column missing"
    assert len(metrics_df[embeddings_column_name][0]) == settings.image_embeddings_dim, "Embeddings dimension mismatch"

    if task == "detect":
        assert "loss" in metrics_df.columns, "Expected loss column to be present, but it is missing"
    assert 0 in metrics_df[TRAINING_PHASE], "Expected metrics from during training"
    assert 1 in metrics_df[TRAINING_PHASE], "Expected metrics from after training"

    # model.predict() should work and be the same as vanilla ultralytics
    assert all(model_ultralytics.predict(imgsz=320)[0].boxes.cls == model_3lc.predict(imgsz=320)[0].boxes.cls), (
        "Predictions mismatch"
    )

    per_class_metrics_tables = metrics_tables[PER_CLASS_METRICS_STREAM_NAME]
    # 6 = 2 epochs * 2 splits + 2 splits after training
    assert len(per_class_metrics_tables) == 6, "Expected 6 per-class metrics tables to be written"
    per_class_metrics_df = pd.concat(
        [m.to_pandas() for m in per_class_metrics_tables],
        ignore_index=True,
    )
    assert TRAINING_PHASE in per_class_metrics_df.columns, "Expected training phase column in per-class metrics"
    assert tlc.EPOCH in per_class_metrics_df.columns, "Expected epoch column in per-class metrics"
    assert tlc.FOREIGN_TABLE_ID in per_class_metrics_df.columns, "Expected foreign_table_id column in per-class metrics"
    assert tlc.LABEL in per_class_metrics_df.columns, "Expected label column in per-class metrics"
    assert PRECISION in per_class_metrics_df.columns, "Expected precision column in per-class metrics"
    assert RECALL in per_class_metrics_df.columns, "Expected recall column in per-class metrics"
    assert MAP in per_class_metrics_df.columns, "Expected mAP column in per-class metrics"
    assert MAP50_95 in per_class_metrics_df.columns, "Expected mAP50-95 column in per-class metrics"
    assert NUM_IMAGES in per_class_metrics_df.columns, "Expected num_images column in per-class metrics"
    assert NUM_INSTANCES in per_class_metrics_df.columns, "Expected num_instances column in per-class metrics"


def test_detect_training_with_yolo12() -> None:
    model = "yolo12n.pt"
    data = TASK2DATASET["detect"]
    overrides = {"data": data, "device": "cpu", "epochs": 1, "batch": 64, "imgsz": 32, "label_column_name": "bbs"}

    model_3lc = TLCYOLO(model)
    # Embeddings can't be collected for yolo12
    with pytest.raises(ValueError):
        model_3lc.train(**overrides, settings=Settings(image_embeddings_dim=2))

    # But should run to completion without embeddings collection
    model_3lc.train(**overrides)


def test_classify_training() -> None:
    model = TASK2MODEL["classify"]
    data = TASK2DATASET["classify"]
    overrides = {"data": data, "device": "cpu", "epochs": 3, "batch": 64, "imgsz": 32}

    # Compare results from 3LC with ultralytics
    model_ultralytics = YOLO(model)
    results_ultralytics = model_ultralytics.train(**overrides)

    model_3lc = TLCYOLO(model)

    settings = Settings(
        image_embeddings_dim=3,
        collection_epoch_start=2,
        collection_epoch_interval=1,
        project_name="test_classify_project",
        run_name="test_classify",
    )
    results_3lc = model_3lc.train(**overrides, settings=settings)

    assert results_3lc, "Classification training failed"

    assert results_ultralytics.results_dict == results_3lc.results_dict, (
        "Results validation metrics 3LC different from Ultralytics"
    )

    run = _get_run_from_settings(settings)

    assert run.status == tlc.RUN_STATUS_COMPLETED, "Run status not set to completed after training"
    assert not run.description, "Description mismatch, default should be empty string"

    # Imagenet should get special treatment with label display name overrides
    input_table = tlc.Table.from_url(run.url / run.constants["inputs"][0]["input_table_url"])
    value_map = input_table.get_value_map("label")
    assert all(v.display_name for v in value_map.values()), "Expected display names for all classes"
    display_names = {v.display_name for v in value_map.values()}
    assert display_names == {
        "tench",
        "goldfish",
        "great_white_shark",
        "tiger_shark",
        "hammerhead",
        "electric_ray",
        "stingray",
        "cock",
        "hen",
        "ostrich",
    }

    assert len(run.metrics_tables) == 6  # Two passes after epochs 2 and 3, and after training

    # Check that the desired metrics were written
    metrics_df = pd.concat(
        [metrics_table.to_pandas() for metrics_table in run.metrics_tables],
        ignore_index=True,
    )

    assert 0 in metrics_df[TRAINING_PHASE], "Expected metrics from during training"
    assert 1 in metrics_df[TRAINING_PHASE], "Expected metrics from after training"

    # Aggregate per-sample metrics should match the output aggregate metrics
    val_after_metrics_df = run.metrics_tables[-1].to_pandas()  # Val metrics after training should be written last

    metrics_top1_accuracy = val_after_metrics_df["top1_accuracy"].mean()
    metrics_top5_accuracy = val_after_metrics_df["top5_accuracy"].mean()

    assert np.isclose(metrics_top1_accuracy, results_3lc.top1)
    assert np.isclose(metrics_top5_accuracy, results_3lc.top5)

    embeddings_column_name = f"embeddings_{settings.image_embeddings_reducer}"
    assert embeddings_column_name in metrics_df.columns, "Expected embeddings column missing"
    assert len(metrics_df[embeddings_column_name][0]) == settings.image_embeddings_dim, "Embeddings dimension mismatch"

    # Test metrics collection only here with the same weights (since there are no readily available pretrained weights
    # for the ten-class case)
    best = results_3lc.save_dir / "weights" / "best.pt"
    best_model = TLCYOLO(best)
    results_dict = best_model.collect(
        data=TASK2DATASET["classify"],
        splits=("train", "val"),
        settings=settings,
    )

    assert results_dict["val"].results_dict == results_ultralytics.results_dict, (
        "Results validation metrics collection onlywith  3LC different from Ultralytics"
    )

    # model.predict() should work and be the same as vanilla ultralytics
    preds_3lc = model_3lc.predict(imgsz=320)
    preds_ultralytics = model_ultralytics.predict(imgsz=320)

    assert preds_3lc[0].probs.top5 == preds_ultralytics[0].probs.top5, "Predictions mismatch"


@pytest.mark.parametrize("task", ["detect", "segment"])
def test_metrics_collection_only(task) -> None:
    overrides = {"device": "cpu"}
    settings = Settings(project_name=f"test_{task}_collect", run_name=f"test_{task}_collect", collect_loss=True)
    splits = ("train", "val")

    model = TLCYOLO(TASK2MODEL[task])
    results_dict = model.collect(data=TASK2DATASET[task], splits=splits, settings=settings, **overrides)
    assert all(results_dict[split] for split in splits), "Metrics collection failed"

    run_urls = [results_dict[split].run_url for split in splits]
    assert run_urls[0] == run_urls[1], "Expected same run URL for both splits"

    run = tlc.Run.from_url(run_urls[0])
    metrics_tables = get_metrics_tables_from_run(run)

    metrics_df = pd.concat(
        [m.to_pandas() for m in metrics_tables["default_stream"]],
        ignore_index=True,
    )
    assert "loss" not in metrics_df.columns, "Expected no loss column"
    assert run.status == tlc.RUN_STATUS_COMPLETED, "Run status not set to completed after training"
    assert run.description == DEFAULT_COLLECT_RUN_DESCRIPTION, "Description mismatch"
    assert len(metrics_tables[PER_CLASS_METRICS_STREAM_NAME]) == 2, "Expected 2 per-class metrics tables (train, val)"

    per_class_metrics_df = pd.concat(
        [m.to_pandas() for m in metrics_tables[PER_CLASS_METRICS_STREAM_NAME]],
        ignore_index=True,
    )
    assert TRAINING_PHASE not in per_class_metrics_df.columns, "Expected no training phase column"
    assert tlc.EPOCH not in per_class_metrics_df.columns, "Expected no epoch column"


def test_train_collection_val_only() -> None:
    task = "classify"
    model_arg = TASK2MODEL[task]
    overrides = {"data": TASK2DATASET[task], "device": "cpu", "epochs": 1, "batch": 4, "imgsz": 224}

    model = TLCYOLO(model_arg)

    settings = Settings(
        collection_val_only=True,
        project_name="test_train_collect_val_only",
        run_name="test_train_collect_val_only",
    )
    model.train(**overrides, settings=settings)

    # Ensure that only validation metrics are collected after training
    run = _get_run_from_settings(settings)
    assert len(run.metrics_tables) == 1, "Expected only validation metrics to be collected after training"


def test_train_collection_disabled() -> None:
    task = "classify"
    model_arg = TASK2MODEL[task]
    overrides = {"data": TASK2DATASET[task], "device": "cpu", "epochs": 1, "batch": 4, "imgsz": 224}

    model = TLCYOLO(model_arg)

    settings = Settings(
        collection_disable=True,
        project_name="test_train_collection_disabled",
        run_name="test_train_collection_disabled",
    )
    model.train(**overrides, settings=settings)

    # Ensure that only validation metrics are collected after training
    run = _get_run_from_settings(settings)
    assert len(run.metrics_tables) == 0, "Expected no metrics tables to be written"


def test_invalid_tables() -> None:
    # Test that an error is raised if the tables are not formatted as desired
    for model_arg in TASK2MODEL.values():
        model = TLCYOLO(model_arg)
        table = tlc.Table.from_dict({"a": [1, 2, 3], "b": [4, 5, 6]})
        with pytest.raises(ValueError):
            model.train(tables={"train": table, "val": table})


def test_table_resolving() -> None:
    # Check that repeated runs with 'data' resolve to the same tables, or the latest
    settings = Settings(project_name="test_table_resolving")
    trainer = TASK2TRAINER["detect"](
        overrides={"data": TASK2DATASET["detect"], "model": TASK2MODEL["detect"], "settings": settings},
    )

    # Create initial tables
    train_table = trainer.data["train"]

    # Create an edited version of the train table
    train_table_edited = tlc.NullOverlay(
        train_table.url.create_sibling("peter").create_unique(),
        input_table_url=train_table,
    )

    # A new trainer should now use the edited table since it gets latest
    new_trainer = TASK2TRAINER["detect"](
        overrides={"data": TASK2DATASET["detect"], "model": TASK2MODEL["detect"], "settings": settings},
    )
    assert new_trainer.data["train"].url == train_table_edited.url, "Table not resolved correctly"

    # A new trainer should not be able to take the tables directly
    tables = {"train": train_table_edited.url, "val": new_trainer.data.get("val") or new_trainer.data["test"].url}
    trainer_from_tables = TASK2TRAINER["detect"](
        overrides={
            "tables": tables,
            "model": TASK2MODEL["detect"],
            "settings": settings,
        },
    )
    assert trainer_from_tables.data["train"].url == train_table_edited.url, (
        "Table passed directly not resolved correctly"
    )


def test_seg_table_checker() -> None:
    settings = Settings(project_name="test_seg_table_checker")
    trainer = TASK2TRAINER["segment"](
        overrides={"data": TASK2DATASET["segment"], "model": TASK2MODEL["segment"], "settings": settings}
    )

    # A table from a yolo dataset is valid
    check_seg_table(trainer.data["train"], "image", "segmentations")

    # The same data in a new table, but backed by a row cache, is also valid
    overlay_table_url = tlc.NullOverlay(
        url=trainer.data["train"].url.create_sibling("overlay_table"), input_table_url=trainer.data["train"]
    ).write_to_url()
    overlay_table = tlc.Table.from_url(overlay_table_url)
    check_seg_table(overlay_table, "image", "segmentations")

    # A table with a wrong schema should be invalid
    invalid_schema_seg_table = tlc.Table.from_dict(
        {"image": [1, 2, 3], "segmentations": [4, 5, 6]},
        project_name=settings.project_name,
        dataset_name="test_seg_table_checker",
        table_name="invalid_seg_table",
    )
    with pytest.raises(ValueError, match="Schema validation failed"):
        check_seg_table(invalid_schema_seg_table, "image", "segmentations")


def test_sampling_weights() -> None:
    # Test that sampling weights are correctly applied, with worker processes enabled
    settings = Settings(project_name="test_sampling_weights", sampling_weights=True)
    trainer = TASK2TRAINER["detect"](
        overrides={
            "data": TASK2DATASET["detect"],
            "model": TASK2MODEL["detect"],
            "settings": settings,
            "workers": 4,
        },
    )

    # Needs to be initialized to create dataloader (usually done in train)
    trainer.model = None

    epochs = 1000

    # Create edited table where one sample has weight increased to 2
    train_table = trainer.data["train"]
    edited_table = tlc.EditedTable(
        url=train_table.url.create_sibling("jonas"),
        input_table_url=train_table,
        edits={train_table.weights_column_name: {"runs_and_values": [[0], 2.0]}},
    )

    dataloader = trainer.get_dataloader(edited_table, batch_size=2, rank=-1)

    sampled_example_ids = []
    for _epoch in range(epochs):
        for batch in dataloader:
            sampled_example_ids.extend(batch["example_id"])

    # Check other samples are sampled within [0.45, 0.55] of the time of the first
    counts = np.bincount(sampled_example_ids)
    relative_counts = counts[1:] / counts[0]
    assert np.allclose(
        relative_counts,
        np.full_like(relative_counts, 0.5),
        atol=0.05,
    ), f"First sample should be sampled twice as often as others, got {counts}"
    assert len(sampled_example_ids) == len(edited_table) * epochs, "Expected no change in the number of samples"


def test_exclude_zero_weight_training() -> None:
    # Test that sampling weights are correctly applied, with worker processes enabled
    settings = Settings(project_name="test_exclude_zero_weight_training", exclude_zero_weight_training=True)
    trainer = TASK2TRAINER["detect"](
        overrides={
            "data": TASK2DATASET["detect"],
            "model": TASK2MODEL["detect"],
            "settings": settings,
            "workers": 4,
        },
    )

    # Needs to be initialized to create dataloader (usually done in train)
    trainer.model = None

    # Create edited table where one sample has weight increased to 2
    train_table = trainer.data["train"]
    edited_table = tlc.EditedTable(
        url=train_table.url.create_sibling("jonas"),
        input_table_url=train_table,
        edits={train_table.weights_column_name: {"runs_and_values": [[0], 0.0]}},
    )

    dataloader = trainer.get_dataloader(edited_table, batch_size=2, rank=-1)
    sampled_example_ids = []
    for batch in dataloader:
        sampled_example_ids.extend(batch["example_id"])

    assert 0 not in sampled_example_ids, "Sample with zero weight should not be included in training"
    assert len(sampled_example_ids) == len(edited_table) - 1, "Expected one sample to be excluded"


@pytest.mark.parametrize("task", ["detect", "classify", "segment"])
def test_exclude_zero_weight_collection(task) -> None:
    # Test that sampling weights are correctly applied during metrics collection
    settings = Settings(project_name=f"test_sampling_weights_collection_{task}", exclude_zero_weight_collection=True)
    trainer = TASK2TRAINER[task](
        overrides={
            "model": TASK2MODEL[task],
            "data": TASK2DATASET[task],
            "settings": settings,
            "workers": 2,
        }
    )

    # Trainer needs a model attribute to create dataloader
    trainer.model = Mock() if task == "classify" else None

    # Create edited table where several samples have weight 0
    train_table = trainer.data["train"]
    edited_table = tlc.EditedTable(
        url=train_table.url.create_sibling(f"erna_{task}"),
        input_table_url=train_table,
        edits={train_table.weights_column_name: {"runs_and_values": [[0, 3], 0.0]}},
    )

    dataloader = trainer.get_dataloader(edited_table, batch_size=2, rank=-1, mode="val")
    sampled_example_ids = []
    for batch in dataloader:
        sampled_example_ids.extend(batch["example_id"])

    assert 0 not in sampled_example_ids, "Sample with zero weight should not be included in collection"
    assert 3 not in sampled_example_ids, "Sample with zero weight should not be included in collection"
    assert len(sampled_example_ids) == len(edited_table) - 2, "Expected two samples to be excluded"


@pytest.mark.skipif(tlc.__version__ < "2.14.0", reason="Test requires 3LC 2.14.0 or higher")
@pytest.mark.parametrize("task", ["detect", "classify"])
def test_train_no_weight_column_in_table(task) -> None:
    # Test that training with a table that has no weight column works
    model = TLCYOLO(TASK2MODEL[task])

    settings = Settings(project_name="test_train_no_weight_column_in_table")
    model.train(data=TASK2DATASET[task], settings=settings, epochs=1, device="cpu", workers=0)
    table = model.trainer.data["train"]

    no_weight_column_table = table.delete_column(table.weights_column_name)
    tables = {"train": no_weight_column_table, "val": model.trainer.data.get("val") or model.trainer.data["test"]}

    model.train(tables=tables, settings=settings, epochs=1, device="cpu", workers=0)

    # Should fail to train with weights enabled on table with no weight column
    with pytest.raises(ValueError):
        settings = Settings(project_name="test_train_no_weight_column_in_table", sampling_weights=True)
        model.train(tables=tables, settings=settings, workers=0, epochs=1, device="cpu")

    # Should collect with exclusion enabled and no weight column
    settings = Settings(project_name="test_train_no_weight_column_in_table", exclude_zero_weight_collection=True)
    model.collect(tables=tables, settings=settings, workers=0, device="cpu")


def test_illegal_reducer() -> None:
    settings = Settings(image_embeddings_dim=2, image_embeddings_reducer="illegal_reducer")
    with pytest.raises(ValueError):
        settings.verify(training=False)


@pytest.mark.skipif(UMAP_AVAILABLE, reason="Test assumes umap is not installed")
def test_missing_reducer() -> None:
    # umap-learn not installed in the test env, so using it should fail
    settings = Settings(image_embeddings_dim=2, image_embeddings_reducer="umap")
    with pytest.raises(ValueError):
        settings.verify(training=False)


@pytest.mark.parametrize(
    "start,interval,epochs,disable,expected",
    [
        (1, 1, 10, False, list(range(1, 11))),  # Start at 1, interval 1, 10 epochs
        (1, 2, 10, False, [1, 3, 5, 7, 9]),  # Start at 1, interval 2, 5 epochs
        (None, 2, 10, False, []),  # No start means no collection
        (0, 1, 10, False, ValueError),  # Start must be positive
        (1, 0, 10, False, ValueError),  # Interval must be positive
        (1, 1, 10, True, []),  # Disable collection, no mc
    ],
)
def test_get_metrics_collection_epochs(start, interval, epochs, disable, expected) -> None:
    settings = Settings(collection_epoch_start=start, collection_epoch_interval=interval, collection_disable=disable)
    if isinstance(expected, list):
        collection_epochs = settings.get_metrics_collection_epochs(epochs)
        assert collection_epochs == expected, f"Expected {expected}, got {collection_epochs}"
    else:
        with pytest.raises(expected):
            settings.get_metrics_collection_epochs(epochs)


@pytest.mark.parametrize("task", ["detect", "classify", "segment"])
def test_arbitrary_class_indices(task) -> None:  # noqa: C901
    # Test that arbitrary class indices can be used
    settings = Settings(
        project_name=f"test_arbitrary_class_indices_{task}",
        run_name=f"test_arbitrary_class_indices_{task}",
    )

    label_column_name = TASK2LABEL_COLUMN_NAME[task]
    predicted_label_column_name = TASK2PREDICTED_LABEL_COLUMN_NAME[task]

    if task == "detect":
        data_dict = tlc_check_det_dataset(
            data=TASK2DATASET["detect"],
            tables=None,
            image_column_name="image",
            label_column_name=label_column_name,
            project_name=settings.project_name,
        )
    elif task == "classify":
        data_dict = tlc_check_cls_dataset(
            data=TASK2DATASET["classify"],
            tables=None,
            image_column_name="image",
            label_column_name=label_column_name,
            project_name=settings.project_name,
        )

    elif task == "segment":
        data_dict = tlc_check_seg_dataset(
            data=TASK2DATASET["segment"],
            tables=None,
            image_column_name="image",
            label_column_name=label_column_name,
            project_name=settings.project_name,
        )

    # Create edited tables where class indices are changed
    edited_tables = {}
    for split in ("train", "val"):
        table = data_dict[split]
        table_value_map = table.get_value_map(label_column_name)
        label_map = {k: -(k**2) for k in table_value_map.keys()}  # 0, 1, 2, ... -> 0, -1, -4, ...
        edited_value_map = {label_map[k]: v for k, v in table_value_map.items()}
        edited_schema_table = table.set_value_map(label_column_name, edited_value_map)

        if task == "detect":
            bbs_edits = []
            for i, row in enumerate(edited_schema_table.table_rows):
                bb_list_override = []
                for bb in row["bbs"]["bb_list"]:
                    bb_list_override.append({**bb, "label": label_map[bb["label"]]})

                bbs_edits.append([i])
                bbs_edits.append({**row["bbs"], "bb_list": bb_list_override})

            edited_tables[split] = tlc.EditedTable(
                url=edited_schema_table.url.create_sibling(f"edited_value_map_and_values_{task}"),
                input_table_url=edited_schema_table,
                edits={"bbs": {"runs_and_values": bbs_edits}},
            )
        elif task == "classify":
            edits = []
            for i, row in enumerate(edited_schema_table.table_rows):
                edits.append([i])
                edits.append(label_map[row[label_column_name]])

            edited_tables[split] = tlc.EditedTable(
                url=edited_schema_table.url.create_sibling(f"edited_value_map_and_values_{task}"),
                input_table_url=edited_schema_table,
                edits={label_column_name: {"runs_and_values": edits}},
            )

        elif task == "segment":
            edits = []
            for i, row in enumerate(edited_schema_table.table_rows):
                edits.append([i])

                instance_properties_override = deepcopy(row["segmentations"]["instance_properties"])
                instance_properties_override["label"] = [label_map[i] for i in instance_properties_override["label"]]

                segmentations_edit = {
                    "rles": [rle.decode() for rle in row["segmentations"]["rles"]],
                    "instance_properties": instance_properties_override,
                }

                edits.append(segmentations_edit)

            edited_tables[split] = tlc.EditedTable(
                url=edited_schema_table.url.create_sibling(f"edited_value_map_and_values_{task}"),
                input_table_url=edited_schema_table,
                edits={
                    "segmentations": {"runs_and_values": edits},
                },
            )

    # Check that the edited table can be used for training and validation
    model = TLCYOLO(TASK2MODEL[task])
    results = model.train(tables=edited_tables, settings=settings, epochs=1, device="cpu")

    assert results, f"{task} training with arbitrary class indices failed"

    run = _get_run_from_settings(settings)

    # Verify metrics have the expected class indices
    sample_metrics_tables = [
        m for m in run.metrics_tables if TASK2PREDICTED_LABEL_COLUMN_NAME[task].split(".")[0] in m.columns
    ]
    metrics_df = pd.concat(
        [metrics_table.to_pandas() for metrics_table in sample_metrics_tables],
        ignore_index=True,
    )

    if task == "detect":
        for i in range(len(metrics_df)):
            assert all(bb["label"] <= 0 for bb in metrics_df["bbs_predicted"][i]["bb_list"])

        # Verify that a giraffe is predicted in the second image
        predicted_label = np.sqrt(-metrics_df["bbs_predicted"][1]["bb_list"][0]["label"])
        assert table_value_map[predicted_label]["internal_name"] == "giraffe"
    elif task == "classify":
        assert all(label <= 0 for label in metrics_df[predicted_label_column_name]), "Predicted label indices mismatch"

    elif task == "segment":
        predicted_labels = (x["instance_properties"]["label"] for x in metrics_df["segmentations_predicted"])
        assert all(label <= 0 for predicted_row in predicted_labels for label in predicted_row), (
            "Predicted label indices mismatch"
        )

    # Verify that the metrics schema is correct
    label_value_map = edited_tables["train"].get_value_map(label_column_name)
    predicted_label_value_map = sample_metrics_tables[0].get_value_map(predicted_label_column_name)
    assert label_value_map == predicted_label_value_map, "Predicted label value map mismatch"


@pytest.mark.parametrize(
    "train_classes,val_classes,description,expected_error",
    [
        (
            ["a", "b", "c"],
            ["a", "b"],
            "Extra class in train table",
            "All splits must have the same categories, but 'train' has categories that 'val' does not: {2: 'c'}",
        ),
        (
            ["a", "b"],
            ["a", "b", "c"],
            "Extra class in val table",
            "All splits must have the same categories, but 'val' has categories that 'train' does not: {2: 'c'}",
        ),
        (
            ["a", "b", "c"],
            ["a", "b", "d"],
            "Different extra classes in both tables",
            "All splits must have the same categories, but 'train' has categories that 'val' does not: {2: 'c'} "
            "and 'val' has categories that 'train' does not: {2: 'd'}",
        ),
    ],
)
def test_check_tlc_dataset_different_categories(train_classes, val_classes, description, expected_error) -> None:
    # Test that an error is raised if the categories of the tables are different
    project_name = f"test_check_tlc_dataset_different_categories_{description.lower().replace(' ', '_')}"

    train_structure = {"image": tlc.ImagePath("image"), "label": tlc.CategoricalLabel("label", classes=train_classes)}
    val_structure = {"image": tlc.ImagePath("image"), "label": tlc.CategoricalLabel("label", classes=val_classes)}

    train_table = tlc.Table.from_dict(
        {"image": ["a.jpg", "b.jpg"], "label": [0, 1]},
        structure=train_structure,
        project_name=project_name,
        dataset_name="train",
    )
    val_table = tlc.Table.from_dict(
        {"image": ["c.jpg", "d.jpg"], "label": [0, 1]},
        structure=val_structure,
        project_name=project_name,
        dataset_name="val",
    )

    with pytest.raises(ValueError, match=expected_error):
        check_tlc_dataset(
            data="",
            tables={
                "train": train_table,
                "val": val_table,
            },
            image_column_name="image",
            label_column_name="label",
        )


def test_check_tlc_dataset_bad_tables() -> None:
    # Test that an error is raised if tables or urls are not provided properly
    tables = {"train": [1, 2, 3], "val": [4, 5, 6]}

    with pytest.raises(ValueError):
        check_tlc_dataset(data="", tables=tables, image_column_name="a", label_column_name="b")


def test_check_tlc_dataset_bad_url() -> None:
    # Test that an error is raised if a non-valid url is provided
    tables = {"train": "some_url", "val": "some_other_url"}

    with pytest.raises(ValueError):
        check_tlc_dataset(data="", tables=tables, image_column_name="a", label_column_name="b")


def test_small_segmentations() -> None:
    # Test that small segmentations are skipped properly
    structure = {
        "image": tlc.ImagePath("image"),
        "segmentations": tlc.InstanceSegmentationPolygons(
            name="segmentations",
            instance_properties_structure={"label": tlc.CategoricalLabel("label", ["a", "b", "c"])},
            relative=True,
        ),
    }
    zidane_image_path = DUMMY_IMAGE_FILE.as_posix()

    relative_polygons_sample = {
        "image": zidane_image_path,
        "segmentations": {
            "image_width": 10,
            "image_height": 10,
            "instance_properties": {
                "label": [0, 1, 2],
            },
            "polygons": [
                [0.0, 0.0, 0.0, 1.0, 1.0, 0.0],  # Should be fine
                [0.0, 0.0, 0.5, 0.0, 1.0, 0.0],  # A line with no area, should be ignored
                [0.0, 0.0, 0.01, 0.0, 0.01, 0.01, 0.0, 0.01],  # Should become a one pixel mask, which should be ignored
            ],
        },
    }

    table_writer = tlc.TableWriter(
        column_schemas=structure, project_name="test_small_segmentations", dataset_name="test", table_name="initial"
    )
    table_writer.add_row(relative_polygons_sample)
    table = table_writer.finalize()

    assert len(table[0]["segmentations"]["polygons"]) == 3  # All three instances should be present in some way
    assert len(table[0]["segmentations"]["polygons"][0]) == 6  # Expecting a full polygon
    assert len(table[0]["segmentations"]["polygons"][1]) < 6  # Expecting some kind of zero area polygon
    assert len(table[0]["segmentations"]["polygons"][2]) == 0  # Expecting an empty list

    dataset = TLCYOLODataset(
        table,
        task="segment",
        data={"channels": 3},
        image_column_name="image",
        label_column_name=TASK2LABEL_COLUMN_NAME["segment"],
    )
    assert len(dataset.labels[0]["segments"]) == 1
    assert len(dataset.labels[0]["cls"]) == 1


def test_absolute_segmentation_polygons() -> None:
    # Test that absolute segmentation polygons are handled correctly
    structure = {
        "image": tlc.ImagePath("image"),
        "segmentations": tlc.InstanceSegmentationPolygons(
            name="segmentations",
            instance_properties_structure={"label": tlc.CategoricalLabel("label", ["a", "b", "c"])},
            relative=False,
        ),
    }

    table_writer = tlc.TableWriter(
        column_schemas=structure,
        project_name="test_absolute_segmentation_polygons",
        dataset_name="test",
        table_name="initial",
    )

    zidane_image_path = DUMMY_IMAGE_FILE.as_posix()
    im = Image.open(zidane_image_path)
    width, height = im.size
    table_writer.add_row(
        {
            "image": zidane_image_path,
            "segmentations": {
                "image_width": width,
                "image_height": height,
                "instance_properties": {
                    "label": [0],
                },
                "polygons": [
                    [0, 0, 0, height, width, 0],
                ],
            },
        }
    )
    table = table_writer.finalize()

    # Should pass the seg table checker
    check_seg_table(table, "image", TASK2LABEL_COLUMN_NAME["segment"])

    # Should be able to populate the dataset with relative polygons
    dataset = TLCYOLODataset(
        table,
        task="segment",
        data={"channels": 3},
        image_column_name="image",
        label_column_name=TASK2LABEL_COLUMN_NAME["segment"],
    )
    assert len(dataset.labels[0]["segments"]) == 1
    assert all(polygon.max() <= 1.0 and polygon.min() >= 0.0 for polygon in dataset.labels[0]["segments"])

    # Should be able to train and collect metrics on this dataset
    model = TLCYOLO(TASK2MODEL["segment"])
    tables = {"train": table, "val": table}
    results = model.train(
        tables=tables,
        settings=Settings(project_name="test_absolute_segmentation_polygons", run_name="test"),
        epochs=1,
        device="cpu",
        imgsz=640,
        batch=1,
    )
    assert results, "Training should succeed"


def test_absolutize_image_url() -> None:
    url = tlc.Url("<UNEXPANDED_ALIAS>/in/my/url.png")
    with pytest.raises(ValueError):
        TLCDatasetMixin._absolutize_image_url(url, tlc.Url("some_table_url"))


def test_extra_metrics() -> None:
    """Test providing extra metrics callback and schemas work as expected"""

    yolo_dataset_path, (table_train, table_val) = _create_test_image_and_table()

    BATCH_SIZE = 2

    def extra_metrics(preds, batch):
        return {
            "constant_metric": [1] * BATCH_SIZE * 2,
            "metric_with_schema": list(range(BATCH_SIZE * 2)),
        }

    metric_schemas = {
        "metric_with_schema": tlc.Schema(
            value=tlc.Int32Value(value_map={float(i): tlc.MapElement(f"value_{i}") for i in range(BATCH_SIZE * 2)}),
        ),
    }

    settings = Settings(
        metrics_collection_function=extra_metrics,
        metrics_schemas=metric_schemas,
        project_name="test_extra_metrics",
        run_name="test_extra_metrics",
        run_description="Test extra metrics",
    )

    model = TLCYOLO("yolo11n.pt")
    results = model.train(
        tables={"train": table_train, "val": table_val},
        settings=settings,
        epochs=1,
        device="cpu",
        imgsz=640,
        batch=BATCH_SIZE,
    )
    assert results, "Training should succeed"

    run = _get_run_from_settings(settings)

    sample_metrics_tables = [m for m in run.metrics_tables if "constant_metric" in m.columns]
    assert len(sample_metrics_tables) == 2, "Should have two metrics tables"

    for metrics_table in sample_metrics_tables:
        assert "constant_metric" in metrics_table.columns, "Constant metric should be present"

        assert "metric_with_schema" in metrics_table.columns, "Metric with schema should be present"

        constant_column = metrics_table.get_column("constant_metric").to_numpy()
        assert np.all(constant_column == 1), "Constant metric should be 1"
        metric_with_schema_column = metrics_table.get_column("metric_with_schema").to_numpy()
        assert np.all(
            metric_with_schema_column == np.array([0, 1, 2, 3, 0, 1, 2, 3, 0, 1, 2, 3, 0, 1, 2, 3], dtype=np.int32)
        )
        assert metrics_table.rows_schema["metric_with_schema"].value.map is not None


def test_no_predictions() -> None:
    yolo_dataset_path, (table_train, table_val) = _create_test_image_and_table()

    overrides = {
        "data": yolo_dataset_path,
        "epochs": 1,
        "batch": 4,
        "device": "cpu",
        "save": False,
        "conf": 1.0,
        "plots": False,
    }

    model_ultralytics = YOLO("yolo11n.pt")
    results_ultralytics = model_ultralytics.train(**overrides)
    assert results_ultralytics, "Detection yolo training failed"

    settings = Settings(
        collection_epoch_start=1,
        collect_loss=True,
        image_embeddings_dim=2,
        image_embeddings_reducer="pacmap",
        project_name="test_no_predictions_project",
        run_name="test_no_predictions",
        run_description="Test no predictions training",
        conf_thres=1.0,
    )

    model_3lc = TLCYOLO("yolo11n.pt")
    tables = {"train": table_train, "val": table_val}
    results_3lc = model_3lc.train(**overrides, settings=settings, tables=tables)
    assert results_3lc, "Detection training failed"


def test_complete_label_column_name() -> None:
    assert _complete_label_column_name("a", "a") == "a"
    assert _complete_label_column_name("a", "a.b.c") == "a.b.c"
    assert _complete_label_column_name("a.b.c", "d.e.f") == "a.b.c"
    assert _complete_label_column_name("", "a.b.c") == "a.b.c"


@pytest.mark.parametrize("mode", ["train", "val"])
def test_dataset_determinism(mode) -> None:
    """Test that datasets are deterministic with the same seed across separate processes."""
    from dataset_determinism import _compare_dataset_rows, create_dataset_samples

    rows_3lc, rows_ultralytics = create_dataset_samples(mode)

    assert len(rows_3lc) == len(rows_ultralytics), "Number of batches should be the same"

    for row_3lc, row_ultralytics in zip(rows_3lc, rows_ultralytics):
        _compare_dataset_rows(row_ultralytics, row_3lc)


@pytest.mark.parametrize("mode", ["train", "val"])
def test_dataset_determinism_with_random_tracking(mode) -> None:
    """Test that datasets are deterministic and don't make unexpected random calls.

    This test spawns a subprocess, enables random tracking, and checks that no
    unexpected random calls are made.
    """
    import json
    import subprocess
    import sys
    import tempfile

    with tempfile.NamedTemporaryFile(suffix=".json", dir=TMP, delete=True) as temp_file:
        output_file = temp_file.name
        cmd = [
            sys.executable,
            "-c",
            "from dataset_determinism import create_dataset_samples_with_tracking;"
            f"create_dataset_samples_with_tracking('{mode}', '{output_file}')",
        ]
        subprocess.run(cmd, check=True, cwd=str(Path(__file__).parent))

        with open(output_file) as f:
            tracking_result = json.load(f)

        assert tracking_result["rows_count_3lc"] == tracking_result["rows_count_ultralytics"], (
            "Number of batches should be the same"
        )


@pytest.mark.parametrize("task", ["classify", "detect", "segment"])
def test_dataset_cache(task) -> None:
    """Test that the dataset cache is used correctly."""
    from dataset_determinism import _compare_dataset_rows

    # Create a table to use
    settings = Settings(project_name=f"test_dataset_cache_{task}")
    trainer = TASK2TRAINER[task](
        overrides={"data": TASK2DATASET[task], "model": TASK2MODEL[task], "settings": settings},
    )
    trainer.model = None

    # Check that there is no cache
    cache_paths = list(Path(trainer.data["train"].url.to_str()).glob("yolo_*.json"))
    assert len(cache_paths) == 0, "There should be no cache files"

    # Get a dataset for the table
    dataset_first = trainer.build_dataset(trainer.data["train"], mode="val", batch=1)

    cache_paths = list(Path(trainer.data["train"].url.to_str()).glob("yolo_*.json"))
    assert len(cache_paths) == 1, "There should be one cache file"

    # Get the dataset again, make sure verify_image is not called here
    with patch("tlc_ultralytics.engine.dataset.verify_image") as verify_image_mock:
        dataset_second = trainer.build_dataset(trainer.data["train"], mode="val", batch=1)
        verify_image_mock.assert_not_called()

    # Check that the dataset has the same rows
    assert len(dataset_first) == len(dataset_second), "Number of rows should be the same"
    for row_first, row_second in zip(dataset_first, dataset_second):
        _compare_dataset_rows(row_second, row_first)

    cache_paths = list(Path(trainer.data["train"].url.to_str()).glob("yolo_*.json"))
    assert len(cache_paths) == 1, "There should still be one cache file"

    cache_path = cache_paths[0]
    cache_data = json.loads(cache_path.read_text())
    assert cache_data["version"] == 1, "Cache version should be 1"
    assert cache_data["corrupt_ranges"] == []


# HELPERS


def _get_run_from_settings(settings: Settings) -> tlc.Run:
    run_url = TMP_PROJECT_ROOT_URL / settings.project_name / "runs" / settings.run_name
    return tlc.Run.from_url(run_url)


def _create_no_predictions_data_yaml(dataset_path: pathlib.Path) -> pathlib.Path:
    data_yaml_content = f"""
path: {dataset_path.as_posix()}
train: train/images
val: val/images
names:
  0: a
  1: b
  2: c
    """
    data_yaml_path = dataset_path / "data.yaml"
    with open(data_yaml_path, "w") as f:
        f.write(data_yaml_content)
    return data_yaml_path


def _create_test_image_and_table() -> tuple[pathlib.Path, tuple[tlc.Table, tlc.Table]]:  # noqa: C901
    data_set_path = TMP / "no_predictions"

    train_dir = data_set_path / "train" / "images"
    val_dir = data_set_path / "val" / "images"
    os.makedirs(train_dir, exist_ok=True)
    os.makedirs(val_dir, exist_ok=True)

    labels_dir = data_set_path / "train" / "labels"
    os.makedirs(labels_dir, exist_ok=True)

    def circles_overlap(c1, c2, r1, r2):
        return np.sqrt((c1[0] - c2[0]) ** 2 + (c1[1] - c2[1]) ** 2) < (r1 + r2)

    rng = np.random.default_rng(seed=42)

    for i in range(16):
        img = np.full((640, 640, 3), 255, dtype=np.uint8)
        img_name = f"train_test_{i}.jpg"
        h, w = img.shape[:2]

        # Generate two non-overlapping circles
        circles = []
        for _ in range(2):
            while True:
                radius = int(0.1 * min(h, w))
                center_x = rng.integers(radius, w - radius)
                center_y = rng.integers(radius, h - radius)

                # Check if new circle overlaps with existing ones
                if not any(circles_overlap((center_x, center_y), (c[0], c[1]), radius, radius) for c in circles):
                    break

            circles.append((center_x, center_y, radius))

            def is_similar_to_grey(color, threshold=30):
                # Check if color components are too close to each other (indicating greyness)
                r, g, b = color
                avg = (r + g + b) / 3
                return all(abs(c - avg) < threshold for c in (r, g, b))

            # Generate color that's not too similar to grey
            while True:
                color = tuple(rng.integers(0, 255, 3).tolist())
                if not is_similar_to_grey(color):
                    break
            cv2.circle(img, (center_x, center_y), radius, color, -1)

        # Save training image
        img_path = train_dir / img_name
        cv2.imwrite(img_path.as_posix(), img)

        # Create label file for train image
        label_path = labels_dir / f"{img_name[:-4]}.txt"
        with open(label_path, "w") as f:
            for cx, cy, r in circles:
                # Convert to YOLO format (x_center, y_center, width, height) normalized
                x_center = cx / w
                y_center = cy / h
                width = (2 * r) / w
                height = (2 * r) / h
                f.write(f"0 {x_center} {y_center} {width} {height}\n")

    # Generate validation images (all gray) with random labels
    val_labels_dir = data_set_path / "val" / "labels"
    os.makedirs(val_labels_dir, exist_ok=True)

    for i in range(16):
        img = np.full((640, 640, 3), 128, dtype=np.uint8)
        img_name = f"val_test_{i}.jpg"
        img_path = val_dir / img_name
        cv2.imwrite(img_path.as_posix(), img)

        # Create random labels for validation images
        if i == 1:
            h, w = img.shape[:2]
            label_path = val_labels_dir / f"{img_name[:-4]}.txt"
            with open(label_path, "w") as f:
                for _ in range(1):
                    x_center = rng.random()
                    y_center = rng.random()
                    width = rng.random() * 0.2  # Max 20% of image width
                    height = rng.random() * 0.2  # Max 20% of image height
                    f.write(f"0 {x_center} {y_center} {width} {height}\n")

    yolo_dataset_file = _create_no_predictions_data_yaml(data_set_path)

    table_train = tlc.Table.from_yolo(yolo_dataset_file, "train", if_exists="overwrite")
    table_val = tlc.Table.from_yolo(yolo_dataset_file, "val", if_exists="overwrite")

<<<<<<< HEAD
    return yolo_dataset_file, (table_train, table_val)


@pytest.fixture(autouse=True, scope="session")
def cleanup_tmp():
    """Clean up the TMP directory before and after all tests are complete."""
    import shutil

    # Clean up before tests
    if TMP.exists():
        shutil.rmtree(TMP)

    yield

    # Clean up after tests
    if TMP.exists():
        shutil.rmtree(TMP)
=======
    return yolo_dataset_file, (table_train, table_val)
>>>>>>> 6a3eefe0
<|MERGE_RESOLUTION|>--- conflicted
+++ resolved
@@ -1233,24 +1233,4 @@
     table_train = tlc.Table.from_yolo(yolo_dataset_file, "train", if_exists="overwrite")
     table_val = tlc.Table.from_yolo(yolo_dataset_file, "val", if_exists="overwrite")
 
-<<<<<<< HEAD
-    return yolo_dataset_file, (table_train, table_val)
-
-
-@pytest.fixture(autouse=True, scope="session")
-def cleanup_tmp():
-    """Clean up the TMP directory before and after all tests are complete."""
-    import shutil
-
-    # Clean up before tests
-    if TMP.exists():
-        shutil.rmtree(TMP)
-
-    yield
-
-    # Clean up after tests
-    if TMP.exists():
-        shutil.rmtree(TMP)
-=======
-    return yolo_dataset_file, (table_train, table_val)
->>>>>>> 6a3eefe0
+    return yolo_dataset_file, (table_train, table_val)