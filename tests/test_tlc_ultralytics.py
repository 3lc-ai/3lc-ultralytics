import os
import pathlib
from collections import defaultdict
from copy import deepcopy
from pathlib import Path
from unittest.mock import Mock

import cv2
import numpy as np
import pandas as pd
import pytest
import tlc
import torch
from PIL import Image
from ultralytics.models.yolo import YOLO
from ultralytics.models.yolo.detect import DetectionTrainer

from tlc_ultralytics import YOLO as TLCYOLO
from tlc_ultralytics import Settings
from tlc_ultralytics.classify.trainer import TLCClassificationTrainer
from tlc_ultralytics.classify.utils import tlc_check_cls_dataset
from tlc_ultralytics.constants import (
    DEFAULT_COLLECT_RUN_DESCRIPTION,
    MAP,
    MAP50_95,
    NUM_IMAGES,
    NUM_INSTANCES,
    PER_CLASS_METRICS_STREAM_NAME,
    PRECISION,
    RECALL,
    TRAINING_PHASE,
)
from tlc_ultralytics.detect.dataset import TLCYOLODataset
from tlc_ultralytics.detect.trainer import TLCDetectionTrainer
from tlc_ultralytics.detect.utils import tlc_check_det_dataset
from tlc_ultralytics.engine.dataset import TLCDatasetMixin
from tlc_ultralytics.engine.utils import _complete_label_column_name
from tlc_ultralytics.segment.trainer import TLCSegmentationTrainer
from tlc_ultralytics.segment.utils import check_seg_table, tlc_check_seg_dataset
from tlc_ultralytics.utils import check_tlc_dataset

DUMMY_IMAGE_FILE = Path(__file__).parent.parent / "src" / "tlc_ultralytics" / "_static" / "dashboard.png"
TMP = Path(__file__).parent / "tmp"
TMP_PROJECT_ROOT_URL = tlc.Url(TMP / "3LC")
tlc.Configuration.instance().project_root_url = TMP_PROJECT_ROOT_URL
tlc.TableIndexingTable.instance().add_scan_url(
    {
        "url": tlc.Url(TMP_PROJECT_ROOT_URL),
        "layout": "project",
        "object_type": "table",
        "static": True,
    }
)

TASK2DATASET = {"detect": "coco8.yaml", "classify": "imagenet10", "segment": "coco8-seg.yaml"}
TASK2MODEL = {"detect": "yolo11n.pt", "classify": "yolo11n-cls.pt", "segment": "yolo11n-seg.pt"}
TASK2LABEL_COLUMN_NAME = {
    "detect": "bbs.bb_list.label",
    "classify": "label",
    "segment": "segmentations.instance_properties.label",
}
TASK2PREDICTED_LABEL_COLUMN_NAME = {
    "detect": "bbs_predicted.bb_list.label",
    "classify": "predicted",
    "segment": "segmentations_predicted.instance_properties.label",
}

try:
    import umap  # noqa: F401

    UMAP_AVAILABLE = True
except Exception:
    UMAP_AVAILABLE = False


def get_metrics_tables_from_run(run: tlc.Run) -> dict[str, list[tlc.Table]]:
    """Return metrics tables grouped by stream name"""
    metrics_infos = run.metrics
    metrics_tables = defaultdict(list)
    for metrics_info in metrics_infos:
        metrics_table = tlc.Table.from_url(tlc.Url(metrics_info["url"]).to_absolute(run.url))
        metrics_tables[metrics_info["stream_name"]].append(metrics_table)
    return metrics_tables


@pytest.mark.parametrize("task", ["detect", "segment"])
def test_training(task) -> None:
    # End-to-end test of training for detection and segmentation
    overrides = {
        "data": TASK2DATASET[task],
        "epochs": 2,
        "batch": 4,
        "device": "cpu",
        "save": True,
        "plots": False,
        "seed": 3 + ord("L") + ord("C"),
        "deterministic": True,
        "workers": 0,
    }

    settings = Settings(
        collection_epoch_start=1,
        collect_loss=True,
        image_embeddings_dim=2,
        image_embeddings_reducer="pacmap",
        project_name=f"test_{task}_project",
        run_name=f"test_{task}",
        run_description=f"Test {task} training",
    )

<<<<<<< HEAD
    # Train models in separate processes using spawn
    ctx = mp.get_context("spawn")
    with ctx.Pool(processes=2) as pool:
        # Run ultralytics training in one process
        result_ultralytics = pool.apply_async(
            _train_model_in_process, args=("ultralytics", TASK2MODEL[task], overrides)
        )

        # Run 3LC training in another process
        result_3lc = pool.apply_async(_train_model_in_process, args=("3lc", TASK2MODEL[task], overrides, settings))

        # Get results
        _ = result_ultralytics.get()
        results_3lc = result_3lc.get()
=======
    model_ultralytics = YOLO(TASK2MODEL[task])
    results_ultralytics = model_ultralytics.train(**overrides)

    model_3lc = TLCYOLO(TASK2MODEL[task])
    results_3lc = model_3lc.train(**overrides, settings=settings)
>>>>>>> f66f4f2b

    assert results_3lc, "Detection training failed"

    # Compare 3LC integration with ultralytics results
<<<<<<< HEAD
    # if task == "detect":
    #     assert results_ultralytics["results_dict"] == results_3lc["results_dict"], (
    #         "Results validation metrics 3LC different from Ultralytics"
    #     )
    #     assert results_ultralytics["names"] == results_3lc["names"], "Results validation names"
=======
    # Segmentation results will be slightly different due to the 3lc mask storage format and conversion
    # back to polygons
    atol = 0.1 if task == "segment" else 0
    for k in results_ultralytics.results_dict.keys():
        assert np.isclose(results_ultralytics.results_dict[k], results_3lc.results_dict[k], atol=atol), (
            f"Results validation metrics 3LC different from Ultralytics for {k}"
        )

    assert results_ultralytics.names == results_3lc.names, "Results validation names"
>>>>>>> f66f4f2b

    # Get 3LC run and inspect the results
    run = _get_run_from_settings(settings)

    assert run.status == tlc.RUN_STATUS_COMPLETED, "Run status not set to completed after training"

    assert run.project_name == settings.project_name, "Project name mismatch"
    assert run.description == settings.run_description, "Description mismatch"
    # Check that hyperparameters and overrides are saved
    for key, value in overrides.items():
        assert run.constants["parameters"][key] == value, (
            f"Parameter {key} mismatch, {run.constants['parameters'][key]} != {value}"
        )

    # Check that confidence-recall-precision-f1 data is written
    assert "3LC/Precision" in run.constants["parameters"]
    assert "3LC/Recall" in run.constants["parameters"]
    assert "3LC/F1_score" in run.constants["parameters"]

    # Check that there is a per-epoch value written
    assert len(run.constants["outputs"]) > 0, "No outputs written"
    metrics_tables = get_metrics_tables_from_run(run)

    # Check that the desired metrics were written
    metrics_df = pd.concat(
        [m.to_pandas() for m in metrics_tables["default_stream"]],
        ignore_index=True,
    )

    embeddings_column_name = f"embeddings_{settings.image_embeddings_reducer}"
    assert embeddings_column_name in metrics_df.columns, "Expected embeddings column missing"
    assert len(metrics_df[embeddings_column_name][0]) == settings.image_embeddings_dim, "Embeddings dimension mismatch"

    if task == "detect":
        assert "loss" in metrics_df.columns, "Expected loss column to be present, but it is missing"
    assert 0 in metrics_df[TRAINING_PHASE], "Expected metrics from during training"
    assert 1 in metrics_df[TRAINING_PHASE], "Expected metrics from after training"

    # model.predict() should work and be the same as vanilla ultralytics
    assert all(model_ultralytics.predict(imgsz=320)[0].boxes.cls == model_3lc.predict(imgsz=320)[0].boxes.cls), (
        "Predictions mismatch"
    )

    per_class_metrics_tables = metrics_tables[PER_CLASS_METRICS_STREAM_NAME]
    # 6 = 2 epochs * 2 splits + 2 splits after training
    assert len(per_class_metrics_tables) == 6, "Expected 6 per-class metrics tables to be written"
    per_class_metrics_df = pd.concat(
        [m.to_pandas() for m in per_class_metrics_tables],
        ignore_index=True,
    )
    assert TRAINING_PHASE in per_class_metrics_df.columns, "Expected training phase column in per-class metrics"
    assert tlc.EPOCH in per_class_metrics_df.columns, "Expected epoch column in per-class metrics"
    assert tlc.FOREIGN_TABLE_ID in per_class_metrics_df.columns, "Expected foreign_table_id column in per-class metrics"
    assert tlc.LABEL in per_class_metrics_df.columns, "Expected label column in per-class metrics"
    assert PRECISION in per_class_metrics_df.columns, "Expected precision column in per-class metrics"
    assert RECALL in per_class_metrics_df.columns, "Expected recall column in per-class metrics"
    assert MAP in per_class_metrics_df.columns, "Expected mAP column in per-class metrics"
    assert MAP50_95 in per_class_metrics_df.columns, "Expected mAP50-95 column in per-class metrics"
    assert NUM_IMAGES in per_class_metrics_df.columns, "Expected num_images column in per-class metrics"
    assert NUM_INSTANCES in per_class_metrics_df.columns, "Expected num_instances column in per-class metrics"


def test_detect_training_with_yolo12() -> None:
    model = "yolo12n.pt"
    data = TASK2DATASET["detect"]
    overrides = {"data": data, "device": "cpu", "epochs": 1, "batch": 64, "imgsz": 32, "label_column_name": "bbs"}

    model_3lc = TLCYOLO(model)
    # Embeddings can't be collected for yolo12
    with pytest.raises(ValueError):
        model_3lc.train(**overrides, settings=Settings(image_embeddings_dim=2))

    # But should run to completion without embeddings collection
    model_3lc.train(**overrides)


def test_classify_training() -> None:
    model = TASK2MODEL["classify"]
    data = TASK2DATASET["classify"]
    overrides = {"data": data, "device": "cpu", "epochs": 3, "batch": 64, "imgsz": 32}

    # Compare results from 3LC with ultralytics
    model_ultralytics = YOLO(model)
    results_ultralytics = model_ultralytics.train(**overrides)

    model_3lc = TLCYOLO(model)

    settings = Settings(
        image_embeddings_dim=3,
        collection_epoch_start=2,
        collection_epoch_interval=1,
        project_name="test_classify_project",
        run_name="test_classify",
    )
    results_3lc = model_3lc.train(**overrides, settings=settings)

    assert results_3lc, "Classification training failed"

    assert results_ultralytics.results_dict == results_3lc.results_dict, (
        "Results validation metrics 3LC different from Ultralytics"
    )

    run = _get_run_from_settings(settings)

    assert run.status == tlc.RUN_STATUS_COMPLETED, "Run status not set to completed after training"
    assert not run.description, "Description mismatch, default should be empty string"

    # Imagenet should get special treatment with label display name overrides
    input_table = tlc.Table.from_url(run.url / run.constants["inputs"][0]["input_table_url"])
    value_map = input_table.get_value_map("label")
    assert all(v.display_name for v in value_map.values()), "Expected display names for all classes"
    display_names = {v.display_name for v in value_map.values()}
    assert display_names == {
        "tench",
        "goldfish",
        "great_white_shark",
        "tiger_shark",
        "hammerhead",
        "electric_ray",
        "stingray",
        "cock",
        "hen",
        "ostrich",
    }

    assert len(run.metrics_tables) == 6  # Two passes after epochs 2 and 3, and after training

    # Check that the desired metrics were written
    metrics_df = pd.concat(
        [metrics_table.to_pandas() for metrics_table in run.metrics_tables],
        ignore_index=True,
    )

    assert 0 in metrics_df[TRAINING_PHASE], "Expected metrics from during training"
    assert 1 in metrics_df[TRAINING_PHASE], "Expected metrics from after training"

    # Aggregate per-sample metrics should match the output aggregate metrics
    val_after_metrics_df = run.metrics_tables[-1].to_pandas()  # Val metrics after training should be written last

    metrics_top1_accuracy = val_after_metrics_df["top1_accuracy"].mean()
    metrics_top5_accuracy = val_after_metrics_df["top5_accuracy"].mean()

    assert np.isclose(metrics_top1_accuracy, results_3lc.top1)
    assert np.isclose(metrics_top5_accuracy, results_3lc.top5)

    embeddings_column_name = f"embeddings_{settings.image_embeddings_reducer}"
    assert embeddings_column_name in metrics_df.columns, "Expected embeddings column missing"
    assert len(metrics_df[embeddings_column_name][0]) == settings.image_embeddings_dim, "Embeddings dimension mismatch"

    # Test metrics collection only here with the same weights (since there are no readily available pretrained weights
    # for the ten-class case)
    best = results_3lc.save_dir / "weights" / "best.pt"
    best_model = TLCYOLO(best)
    results_dict = best_model.collect(
        data=TASK2DATASET["classify"],
        splits=("train", "val"),
        settings=settings,
    )

    assert results_dict["val"].results_dict == results_ultralytics.results_dict, (
        "Results validation metrics collection onlywith  3LC different from Ultralytics"
    )

    # model.predict() should work and be the same as vanilla ultralytics
    preds_3lc = model_3lc.predict(imgsz=320)
    preds_ultralytics = model_ultralytics.predict(imgsz=320)

    assert preds_3lc[0].probs.top5 == preds_ultralytics[0].probs.top5, "Predictions mismatch"


@pytest.mark.parametrize("task", ["detect", "segment"])
def test_metrics_collection_only(task) -> None:
    overrides = {"device": "cpu"}
    settings = Settings(project_name=f"test_{task}_collect", run_name=f"test_{task}_collect", collect_loss=True)
    splits = ("train", "val")

    model = TLCYOLO(TASK2MODEL[task])
    results_dict = model.collect(data=TASK2DATASET[task], splits=splits, settings=settings, **overrides)
    assert all(results_dict[split] for split in splits), "Metrics collection failed"

    run_urls = [results_dict[split].run_url for split in splits]
    assert run_urls[0] == run_urls[1], "Expected same run URL for both splits"

    run = tlc.Run.from_url(run_urls[0])
    metrics_tables = get_metrics_tables_from_run(run)

    metrics_df = pd.concat(
        [m.to_pandas() for m in metrics_tables["default_stream"]],
        ignore_index=True,
    )
    assert "loss" not in metrics_df.columns, "Expected no loss column"
    assert run.status == tlc.RUN_STATUS_COMPLETED, "Run status not set to completed after training"
    assert run.description == DEFAULT_COLLECT_RUN_DESCRIPTION, "Description mismatch"
    assert len(metrics_tables[PER_CLASS_METRICS_STREAM_NAME]) == 2, "Expected 2 per-class metrics tables (train, val)"

    per_class_metrics_df = pd.concat(
        [m.to_pandas() for m in metrics_tables[PER_CLASS_METRICS_STREAM_NAME]],
        ignore_index=True,
    )
    assert TRAINING_PHASE not in per_class_metrics_df.columns, "Expected no training phase column"
    assert tlc.EPOCH not in per_class_metrics_df.columns, "Expected no epoch column"


def test_train_collection_val_only() -> None:
    task = "classify"
    model_arg = TASK2MODEL[task]
    overrides = {"data": TASK2DATASET[task], "device": "cpu", "epochs": 1, "batch": 4, "imgsz": 224}

    model = TLCYOLO(model_arg)

    settings = Settings(
        collection_val_only=True,
        project_name="test_train_collect_val_only",
        run_name="test_train_collect_val_only",
    )
    model.train(**overrides, settings=settings)

    # Ensure that only validation metrics are collected after training
    run = _get_run_from_settings(settings)
    assert len(run.metrics_tables) == 1, "Expected only validation metrics to be collected after training"


def test_train_collection_disabled() -> None:
    task = "classify"
    model_arg = TASK2MODEL[task]
    overrides = {"data": TASK2DATASET[task], "device": "cpu", "epochs": 1, "batch": 4, "imgsz": 224}

    model = TLCYOLO(model_arg)

    settings = Settings(
        collection_disable=True,
        project_name="test_train_collection_disabled",
        run_name="test_train_collection_disabled",
    )
    model.train(**overrides, settings=settings)

    # Ensure that only validation metrics are collected after training
    run = _get_run_from_settings(settings)
    assert len(run.metrics_tables) == 0, "Expected no metrics tables to be written"


def test_invalid_tables() -> None:
    # Test that an error is raised if the tables are not formatted as desired
    for model_arg in TASK2MODEL.values():
        model = TLCYOLO(model_arg)
        table = tlc.Table.from_dict({"a": [1, 2, 3], "b": [4, 5, 6]})
        with pytest.raises(ValueError):
            model.train(tables={"train": table, "val": table})


def test_table_resolving() -> None:
    # Check that repeated runs with 'data' resolve to the same tables, or the latest
    settings = Settings(project_name="test_table_resolving")
    trainer = TLCDetectionTrainer(
        overrides={"data": TASK2DATASET["detect"], "model": TASK2MODEL["detect"], "settings": settings},
    )

    # Create initial tables
    train_table = trainer.data["train"]

    # Create an edited version of the train table
    train_table_edited = tlc.NullOverlay(
        train_table.url.create_sibling("peter").create_unique(),
        input_table_url=train_table,
    )

    # A new trainer should now use the edited table since it gets latest
    new_trainer = TLCDetectionTrainer(
        overrides={"data": TASK2DATASET["detect"], "model": TASK2MODEL["detect"], "settings": settings},
    )
    assert new_trainer.data["train"].url == train_table_edited.url, "Table not resolved correctly"

    # A new trainer should not be able to take the tables directly
    tables = {"train": train_table_edited.url, "val": new_trainer.data.get("val") or new_trainer.data["test"].url}
    trainer_from_tables = TLCDetectionTrainer(
        overrides={
            "tables": tables,
            "model": TASK2MODEL["detect"],
            "settings": settings,
        },
    )
    assert trainer_from_tables.data["train"].url == train_table_edited.url, (
        "Table passed directly not resolved correctly"
    )


def test_seg_table_checker() -> None:
    settings = Settings(project_name="test_seg_table_checker")
    trainer = TLCSegmentationTrainer(
        overrides={"data": TASK2DATASET["segment"], "model": TASK2MODEL["segment"], "settings": settings}
    )

    # A table from a yolo dataset is valid
    check_seg_table(trainer.data["train"], "image", "segmentations")

    # The same data in a new table, but backed by a row cache, is also valid
    overlay_table_url = tlc.NullOverlay(
        url=trainer.data["train"].url.create_sibling("overlay_table"), input_table_url=trainer.data["train"]
    ).write_to_url()
    overlay_table = tlc.Table.from_url(overlay_table_url)
    check_seg_table(overlay_table, "image", "segmentations")

    # A table with a wrong schema should be invalid
    invalid_schema_seg_table = tlc.Table.from_dict(
        {"image": [1, 2, 3], "segmentations": [4, 5, 6]},
        project_name=settings.project_name,
        dataset_name="test_seg_table_checker",
        table_name="invalid_seg_table",
    )
    with pytest.raises(ValueError, match="Schema validation failed"):
        check_seg_table(invalid_schema_seg_table, "image", "segmentations")


def test_sampling_weights() -> None:
    # Test that sampling weights are correctly applied, with worker processes enabled
    settings = Settings(project_name="test_sampling_weights", sampling_weights=True)
    trainer = TLCDetectionTrainer(
        overrides={
            "data": TASK2DATASET["detect"],
            "model": TASK2MODEL["detect"],
            "settings": settings,
            "workers": 4,
        },
    )

    # Needs to be initialized to create dataloader (usually done in train)
    trainer.model = None

    epochs = 1000

    # Create edited table where one sample has weight increased to 2
    train_table = trainer.data["train"]
    edited_table = tlc.EditedTable(
        url=train_table.url.create_sibling("jonas"),
        input_table_url=train_table,
        edits={train_table.weights_column_name: {"runs_and_values": [[0], 2.0]}},
    )

    dataloader = trainer.get_dataloader(edited_table, batch_size=2, rank=-1)

    sampled_example_ids = []
    for _epoch in range(epochs):
        for batch in dataloader:
            sampled_example_ids.extend(batch["example_id"])

    # Check other samples are sampled within [0.45, 0.55] of the time of the first
    counts = np.bincount(sampled_example_ids)
    relative_counts = counts[1:] / counts[0]
    assert np.allclose(
        relative_counts,
        np.full_like(relative_counts, 0.5),
        atol=0.05,
    ), f"First sample should be sampled twice as often as others, got {counts}"
    assert len(sampled_example_ids) == len(edited_table) * epochs, "Expected no change in the number of samples"


def test_exclude_zero_weight_training() -> None:
    # Test that sampling weights are correctly applied, with worker processes enabled
    settings = Settings(project_name="test_exclude_zero_weight_training", exclude_zero_weight_training=True)
    trainer = TLCDetectionTrainer(
        overrides={
            "data": TASK2DATASET["detect"],
            "model": TASK2MODEL["detect"],
            "settings": settings,
            "workers": 4,
        },
    )

    # Needs to be initialized to create dataloader (usually done in train)
    trainer.model = None

    # Create edited table where one sample has weight increased to 2
    train_table = trainer.data["train"]
    edited_table = tlc.EditedTable(
        url=train_table.url.create_sibling("jonas"),
        input_table_url=train_table,
        edits={train_table.weights_column_name: {"runs_and_values": [[0], 0.0]}},
    )

    dataloader = trainer.get_dataloader(edited_table, batch_size=2, rank=-1)
    sampled_example_ids = []
    for batch in dataloader:
        sampled_example_ids.extend(batch["example_id"])

    assert 0 not in sampled_example_ids, "Sample with zero weight should not be included in training"
    assert len(sampled_example_ids) == len(edited_table) - 1, "Expected one sample to be excluded"


@pytest.mark.parametrize(
    "task,trainer_class", [("detect", TLCDetectionTrainer), ("classify", TLCClassificationTrainer)]
)
def test_exclude_zero_weight_collection(task, trainer_class) -> None:
    # Test that sampling weights are correctly applied during metrics collection
    settings = Settings(project_name=f"test_sampling_weights_collection_{task}", exclude_zero_weight_collection=True)
    trainer = trainer_class(
        overrides={
            "model": TASK2MODEL[task],
            "data": TASK2DATASET[task],
            "settings": settings,
            "workers": 2,
        }
    )

    # Trainer needs a model attribute to create dataloader
    trainer.model = Mock() if task == "classify" else None

    # Create edited table where several samples have weight 0
    train_table = trainer.data["train"]
    edited_table = tlc.EditedTable(
        url=train_table.url.create_sibling(f"erna_{task}"),
        input_table_url=train_table,
        edits={train_table.weights_column_name: {"runs_and_values": [[0, 3], 0.0]}},
    )

    dataloader = trainer.get_dataloader(edited_table, batch_size=2, rank=-1, mode="val")
    sampled_example_ids = []
    for batch in dataloader:
        sampled_example_ids.extend(batch["example_id"])

    assert 0 not in sampled_example_ids, "Sample with zero weight should not be included in collection"
    assert 3 not in sampled_example_ids, "Sample with zero weight should not be included in collection"
    assert len(sampled_example_ids) == len(edited_table) - 2, "Expected two samples to be excluded"


@pytest.mark.skipif(tlc.__version__ < "2.14.0", reason="Test requires 3LC 2.14.0 or higher")
@pytest.mark.parametrize("task", ["detect", "classify"])
def test_train_no_weight_column_in_table(task) -> None:
    # Test that training with a table that has no weight column works
    model = TLCYOLO(TASK2MODEL[task])

    settings = Settings(project_name="test_train_no_weight_column_in_table")
    model.train(data=TASK2DATASET[task], settings=settings, epochs=1, device="cpu", workers=0)
    table = model.trainer.data["train"]

    no_weight_column_table = table.delete_column(table.weights_column_name)
    tables = {"train": no_weight_column_table, "val": model.trainer.data.get("val") or model.trainer.data["test"]}

    model.train(tables=tables, settings=settings, epochs=1, device="cpu", workers=0)

    # Should fail to train with weights enabled on table with no weight column
    with pytest.raises(ValueError):
        settings = Settings(project_name="test_train_no_weight_column_in_table", sampling_weights=True)
        model.train(tables=tables, settings=settings, workers=0, epochs=1, device="cpu")

    # Should collect with exclusion enabled and no weight column
    settings = Settings(project_name="test_train_no_weight_column_in_table", exclude_zero_weight_collection=True)
    model.collect(tables=tables, settings=settings, workers=0, device="cpu")


def test_illegal_reducer() -> None:
    settings = Settings(image_embeddings_dim=2, image_embeddings_reducer="illegal_reducer")
    with pytest.raises(ValueError):
        settings.verify(training=False)


@pytest.mark.skipif(UMAP_AVAILABLE, reason="Test assumes umap is not installed")
def test_missing_reducer() -> None:
    # umap-learn not installed in the test env, so using it should fail
    settings = Settings(image_embeddings_dim=2, image_embeddings_reducer="umap")
    with pytest.raises(ValueError):
        settings.verify(training=False)


@pytest.mark.parametrize(
    "start,interval,epochs,disable,expected",
    [
        (1, 1, 10, False, list(range(1, 11))),  # Start at 1, interval 1, 10 epochs
        (1, 2, 10, False, [1, 3, 5, 7, 9]),  # Start at 1, interval 2, 5 epochs
        (None, 2, 10, False, []),  # No start means no collection
        (0, 1, 10, False, ValueError),  # Start must be positive
        (1, 0, 10, False, ValueError),  # Interval must be positive
        (1, 1, 10, True, []),  # Disable collection, no mc
    ],
)
def test_get_metrics_collection_epochs(start, interval, epochs, disable, expected) -> None:
    settings = Settings(collection_epoch_start=start, collection_epoch_interval=interval, collection_disable=disable)
    if isinstance(expected, list):
        collection_epochs = settings.get_metrics_collection_epochs(epochs)
        assert collection_epochs == expected, f"Expected {expected}, got {collection_epochs}"
    else:
        with pytest.raises(expected):
            settings.get_metrics_collection_epochs(epochs)


@pytest.mark.parametrize("task", ["detect", "classify", "segment"])
def test_arbitrary_class_indices(task) -> None:  # noqa: C901
    # Test that arbitrary class indices can be used
    settings = Settings(
        project_name=f"test_arbitrary_class_indices_{task}",
        run_name=f"test_arbitrary_class_indices_{task}",
    )

    label_column_name = TASK2LABEL_COLUMN_NAME[task]
    predicted_label_column_name = TASK2PREDICTED_LABEL_COLUMN_NAME[task]

    if task == "detect":
        data_dict = tlc_check_det_dataset(
            data=TASK2DATASET["detect"],
            tables=None,
            image_column_name="image",
            label_column_name=label_column_name,
            project_name=settings.project_name,
        )
    elif task == "classify":
        data_dict = tlc_check_cls_dataset(
            data=TASK2DATASET["classify"],
            tables=None,
            image_column_name="image",
            label_column_name=label_column_name,
            project_name=settings.project_name,
        )

    elif task == "segment":
        data_dict = tlc_check_seg_dataset(
            data=TASK2DATASET["segment"],
            tables=None,
            image_column_name="image",
            label_column_name=label_column_name,
            project_name=settings.project_name,
        )

    # Create edited tables where class indices are changed
    edited_tables = {}
    for split in ("train", "val"):
        table = data_dict[split]
        table_value_map = table.get_value_map(label_column_name)
        label_map = {k: -(k**2) for k in table_value_map.keys()}  # 0, 1, 2, ... -> 0, -1, -4, ...
        edited_value_map = {label_map[k]: v for k, v in table_value_map.items()}
        edited_schema_table = table.set_value_map(label_column_name, edited_value_map)

        if task == "detect":
            bbs_edits = []
            for i, row in enumerate(edited_schema_table.table_rows):
                bb_list_override = []
                for bb in row["bbs"]["bb_list"]:
                    bb_list_override.append({**bb, "label": label_map[bb["label"]]})

                bbs_edits.append([i])
                bbs_edits.append({**row["bbs"], "bb_list": bb_list_override})

            edited_tables[split] = tlc.EditedTable(
                url=edited_schema_table.url.create_sibling(f"edited_value_map_and_values_{task}"),
                input_table_url=edited_schema_table,
                edits={"bbs": {"runs_and_values": bbs_edits}},
            )
        elif task == "classify":
            edits = []
            for i, row in enumerate(edited_schema_table.table_rows):
                edits.append([i])
                edits.append(label_map[row[label_column_name]])

            edited_tables[split] = tlc.EditedTable(
                url=edited_schema_table.url.create_sibling(f"edited_value_map_and_values_{task}"),
                input_table_url=edited_schema_table,
                edits={label_column_name: {"runs_and_values": edits}},
            )

        elif task == "segment":
            edits = []
            for i, row in enumerate(edited_schema_table.table_rows):
                edits.append([i])

                instance_properties_override = deepcopy(row["segmentations"]["instance_properties"])
                instance_properties_override["label"] = [label_map[i] for i in instance_properties_override["label"]]

                segmentations_edit = {
                    "rles": [rle.decode() for rle in row["segmentations"]["rles"]],
                    "instance_properties": instance_properties_override,
                }

                edits.append(segmentations_edit)

            edited_tables[split] = tlc.EditedTable(
                url=edited_schema_table.url.create_sibling(f"edited_value_map_and_values_{task}"),
                input_table_url=edited_schema_table,
                edits={
                    "segmentations": {"runs_and_values": edits},
                },
            )

    # Check that the edited table can be used for training and validation
    model = TLCYOLO(TASK2MODEL[task])
    results = model.train(tables=edited_tables, settings=settings, epochs=1, device="cpu")

    assert results, f"{task} training with arbitrary class indices failed"

    run = _get_run_from_settings(settings)

    # Verify metrics have the expected class indices
    sample_metrics_tables = [
        m for m in run.metrics_tables if TASK2PREDICTED_LABEL_COLUMN_NAME[task].split(".")[0] in m.columns
    ]
    metrics_df = pd.concat(
        [metrics_table.to_pandas() for metrics_table in sample_metrics_tables],
        ignore_index=True,
    )

    if task == "detect":
        for i in range(len(metrics_df)):
            assert all(bb["label"] <= 0 for bb in metrics_df["bbs_predicted"][i]["bb_list"])

        # Verify that a giraffe is predicted in the second image
        predicted_label = np.sqrt(-metrics_df["bbs_predicted"][1]["bb_list"][0]["label"])
        assert table_value_map[predicted_label]["internal_name"] == "giraffe"
    elif task == "classify":
        assert all(label <= 0 for label in metrics_df[predicted_label_column_name]), "Predicted label indices mismatch"

    elif task == "segment":
        predicted_labels = (x["instance_properties"]["label"] for x in metrics_df["segmentations_predicted"])
        assert all(label <= 0 for predicted_row in predicted_labels for label in predicted_row), (
            "Predicted label indices mismatch"
        )

    # Verify that the metrics schema is correct
    label_value_map = edited_tables["train"].get_value_map(label_column_name)
    predicted_label_value_map = sample_metrics_tables[0].get_value_map(predicted_label_column_name)
    assert label_value_map == predicted_label_value_map, "Predicted label value map mismatch"


@pytest.mark.parametrize(
    "train_classes,val_classes,description,expected_error",
    [
        (
            ["a", "b", "c"],
            ["a", "b"],
            "Extra class in train table",
            "All splits must have the same categories, but 'train' has categories that 'val' does not: {2: 'c'}",
        ),
        (
            ["a", "b"],
            ["a", "b", "c"],
            "Extra class in val table",
            "All splits must have the same categories, but 'val' has categories that 'train' does not: {2: 'c'}",
        ),
        (
            ["a", "b", "c"],
            ["a", "b", "d"],
            "Different extra classes in both tables",
            "All splits must have the same categories, but 'train' has categories that 'val' does not: {2: 'c'} "
            "and 'val' has categories that 'train' does not: {2: 'd'}",
        ),
    ],
)
def test_check_tlc_dataset_different_categories(train_classes, val_classes, description, expected_error) -> None:
    # Test that an error is raised if the categories of the tables are different
    project_name = f"test_check_tlc_dataset_different_categories_{description.lower().replace(' ', '_')}"

    train_structure = {"image": tlc.ImagePath("image"), "label": tlc.CategoricalLabel("label", classes=train_classes)}
    val_structure = {"image": tlc.ImagePath("image"), "label": tlc.CategoricalLabel("label", classes=val_classes)}

    train_table = tlc.Table.from_dict(
        {"image": ["a.jpg", "b.jpg"], "label": [0, 1]},
        structure=train_structure,
        project_name=project_name,
        dataset_name="train",
    )
    val_table = tlc.Table.from_dict(
        {"image": ["c.jpg", "d.jpg"], "label": [0, 1]},
        structure=val_structure,
        project_name=project_name,
        dataset_name="val",
    )

    with pytest.raises(ValueError, match=expected_error):
        check_tlc_dataset(
            data="",
            tables={
                "train": train_table,
                "val": val_table,
            },
            image_column_name="image",
            label_column_name="label",
        )


def test_check_tlc_dataset_bad_tables() -> None:
    # Test that an error is raised if tables or urls are not provided properly
    tables = {"train": [1, 2, 3], "val": [4, 5, 6]}

    with pytest.raises(ValueError):
        check_tlc_dataset(data="", tables=tables, image_column_name="a", label_column_name="b")


def test_check_tlc_dataset_bad_url() -> None:
    # Test that an error is raised if a non-valid url is provided
    tables = {"train": "some_url", "val": "some_other_url"}

    with pytest.raises(ValueError):
        check_tlc_dataset(data="", tables=tables, image_column_name="a", label_column_name="b")


def test_small_segmentations() -> None:
    # Test that small segmentations are skipped properly
    structure = {
        "image": tlc.ImagePath("image"),
        "segmentations": tlc.InstanceSegmentationPolygons(
            name="segmentations",
            instance_properties_structure={"label": tlc.CategoricalLabel("label", ["a", "b", "c"])},
            relative=True,
        ),
    }
    zidane_image_path = DUMMY_IMAGE_FILE.as_posix()

    relative_polygons_sample = {
        "image": zidane_image_path,
        "segmentations": {
            "image_width": 10,
            "image_height": 10,
            "instance_properties": {
                "label": [0, 1, 2],
            },
            "polygons": [
                [0.0, 0.0, 0.0, 1.0, 1.0, 0.0],  # Should be fine
                [0.0, 0.0, 0.5, 0.0, 1.0, 0.0],  # A line with no area, should be ignored
                [0.0, 0.0, 0.01, 0.0, 0.01, 0.01, 0.0, 0.01],  # Should become a one pixel mask, which should be ignored
            ],
        },
    }

    table_writer = tlc.TableWriter(
        column_schemas=structure, project_name="test_small_segmentations", dataset_name="test", table_name="initial"
    )
    table_writer.add_row(relative_polygons_sample)
    table = table_writer.finalize()

    assert len(table[0]["segmentations"]["polygons"]) == 3  # All three instances should be present in some way
    assert len(table[0]["segmentations"]["polygons"][0]) == 6  # Expecting a full polygon
    assert len(table[0]["segmentations"]["polygons"][1]) < 6  # Expecting some kind of zero area polygon
    assert len(table[0]["segmentations"]["polygons"][2]) == 0  # Expecting an empty list

    dataset = TLCYOLODataset(
        table,
        task="segment",
        data={"channels": 3},
        image_column_name="image",
        label_column_name=TASK2LABEL_COLUMN_NAME["segment"],
    )
    assert len(dataset.labels[0]["segments"]) == 1
    assert len(dataset.labels[0]["cls"]) == 1


def test_absolute_segmentation_polygons() -> None:
    # Test that absolute segmentation polygons are handled correctly
    structure = {
        "image": tlc.ImagePath("image"),
        "segmentations": tlc.InstanceSegmentationPolygons(
            name="segmentations",
            instance_properties_structure={"label": tlc.CategoricalLabel("label", ["a", "b", "c"])},
            relative=False,
        ),
    }

    table_writer = tlc.TableWriter(
        column_schemas=structure,
        project_name="test_absolute_segmentation_polygons",
        dataset_name="test",
        table_name="initial",
    )

    zidane_image_path = DUMMY_IMAGE_FILE.as_posix()
    im = Image.open(zidane_image_path)
    width, height = im.size
    table_writer.add_row(
        {
            "image": zidane_image_path,
            "segmentations": {
                "image_width": width,
                "image_height": height,
                "instance_properties": {
                    "label": [0],
                },
                "polygons": [
                    [0, 0, 0, height, width, 0],
                ],
            },
        }
    )
    table = table_writer.finalize()

    # Should pass the seg table checker
    check_seg_table(table, "image", TASK2LABEL_COLUMN_NAME["segment"])

    # Should be able to populate the dataset with relative polygons
    dataset = TLCYOLODataset(
        table,
        task="segment",
        data={"channels": 3},
        image_column_name="image",
        label_column_name=TASK2LABEL_COLUMN_NAME["segment"],
    )
    assert len(dataset.labels[0]["segments"]) == 1
    assert all(polygon.max() <= 1.0 and polygon.min() >= 0.0 for polygon in dataset.labels[0]["segments"])

    # Should be able to train and collect metrics on this dataset
    model = TLCYOLO(TASK2MODEL["segment"])
    tables = {"train": table, "val": table}
    results = model.train(
        tables=tables,
        settings=Settings(project_name="test_absolute_segmentation_polygons", run_name="test"),
        epochs=1,
        device="cpu",
        imgsz=640,
        batch=1,
    )
    assert results, "Training should succeed"


def test_absolutize_image_url() -> None:
    url = tlc.Url("<UNEXPANDED_ALIAS>/in/my/url.png")
    with pytest.raises(ValueError):
        TLCDatasetMixin._absolutize_image_url(url, tlc.Url("some_table_url"))


def test_extra_metrics() -> None:
    """Test providing extra metrics callback and schemas work as expected"""

    yolo_dataset_path, (table_train, table_val) = _create_test_image_and_table()

    BATCH_SIZE = 2

    def extra_metrics(preds, batch):
        return {
            "constant_metric": [1] * BATCH_SIZE * 2,
            "metric_with_schema": list(range(BATCH_SIZE * 2)),
        }

    metric_schemas = {
        "metric_with_schema": tlc.Schema(
            value=tlc.Int32Value(value_map={float(i): tlc.MapElement(f"value_{i}") for i in range(BATCH_SIZE * 2)}),
        ),
    }

    settings = Settings(
        metrics_collection_function=extra_metrics,
        metrics_schemas=metric_schemas,
        project_name="test_extra_metrics",
        run_name="test_extra_metrics",
        run_description="Test extra metrics",
    )

    model = TLCYOLO("yolo11n.pt")
    results = model.train(
        tables={"train": table_train, "val": table_val},
        settings=settings,
        epochs=1,
        device="cpu",
        imgsz=640,
        batch=BATCH_SIZE,
    )
    assert results, "Training should succeed"

    run = _get_run_from_settings(settings)

    sample_metrics_tables = [m for m in run.metrics_tables if "constant_metric" in m.columns]
    assert len(sample_metrics_tables) == 2, "Should have two metrics tables"

    for metrics_table in sample_metrics_tables:
        assert "constant_metric" in metrics_table.columns, "Constant metric should be present"

        assert "metric_with_schema" in metrics_table.columns, "Metric with schema should be present"

        constant_column = metrics_table.get_column("constant_metric").to_numpy()
        assert np.all(constant_column == 1), "Constant metric should be 1"
        metric_with_schema_column = metrics_table.get_column("metric_with_schema").to_numpy()
        assert np.all(
            metric_with_schema_column == np.array([0, 1, 2, 3, 0, 1, 2, 3, 0, 1, 2, 3, 0, 1, 2, 3], dtype=np.int32)
        )
        assert metrics_table.rows_schema["metric_with_schema"].value.map is not None


def test_no_predictions() -> None:
    yolo_dataset_path, (table_train, table_val) = _create_test_image_and_table()

    overrides = {
        "data": yolo_dataset_path,
        "epochs": 1,
        "batch": 4,
        "device": "cpu",
        "save": False,
        "conf": 1.0,
        "plots": False,
    }

    model_ultralytics = YOLO("yolo11n.pt")
    results_ultralytics = model_ultralytics.train(**overrides)
    assert results_ultralytics, "Detection yolo training failed"

    settings = Settings(
        collection_epoch_start=1,
        collect_loss=True,
        image_embeddings_dim=2,
        image_embeddings_reducer="pacmap",
        project_name="test_no_predictions_project",
        run_name="test_no_predictions",
        run_description="Test no predictions training",
        conf_thres=1.0,
    )

    model_3lc = TLCYOLO("yolo11n.pt")
    tables = {"train": table_train, "val": table_val}
    results_3lc = model_3lc.train(**overrides, settings=settings, tables=tables)
    assert results_3lc, "Detection training failed"


def test_complete_label_column_name() -> None:
    assert _complete_label_column_name("a", "a") == "a"
    assert _complete_label_column_name("a", "a.b.c") == "a.b.c"
    assert _complete_label_column_name("a.b.c", "d.e.f") == "a.b.c"
    assert _complete_label_column_name("", "a.b.c") == "a.b.c"


@pytest.mark.parametrize("mode", ["train", "val"])
def test_dataset_determinism(mode) -> None:
    """Test that datasets are deterministic with the same seed across separate processes."""
    settings = Settings(project_name=f"test_dataset_determinism_mode_{mode}")
    overrides = {
        "data": TASK2DATASET["detect"],
        "model": TASK2MODEL["detect"],
        "seed": 42,  # Fixed seed
        "deterministic": True,
    }

    overrides_3lc = overrides.copy()
    overrides_3lc["settings"] = settings

    trainer_ultralytics = DetectionTrainer(overrides=overrides)
    trainer_ultralytics.model = None
    dataset_ultralytics = trainer_ultralytics.build_dataset(trainer_ultralytics.data["train"], mode=mode, batch=4)
    rows_ultralytics = list(dataset_ultralytics)

    trainer_3lc = TLCDetectionTrainer(overrides=overrides_3lc)
    trainer_3lc.model = None
    dataset_3lc = trainer_3lc.build_dataset(trainer_3lc.data["train"], mode=mode, batch=4)
    rows_3lc = list(dataset_3lc)

    assert len(rows_3lc) == len(rows_ultralytics), "Number of batches should be the same"

    for row_3lc, row_ultralytics in zip(rows_3lc, rows_ultralytics):
        _compare_dataset_rows(row_ultralytics, row_3lc)


# HELPERS


def _get_run_from_settings(settings: Settings) -> tlc.Run:
    run_url = TMP_PROJECT_ROOT_URL / settings.project_name / "runs" / settings.run_name
    return tlc.Run.from_url(run_url)


def _create_no_predictions_data_yaml(dataset_path: pathlib.Path) -> pathlib.Path:
    data_yaml_content = f"""
path: {dataset_path.as_posix()}
train: train/images
val: val/images
names:
  0: a
  1: b
  2: c
    """
    data_yaml_path = dataset_path / "data.yaml"
    with open(data_yaml_path, "w") as f:
        f.write(data_yaml_content)
    return data_yaml_path


def _create_test_image_and_table() -> tuple[pathlib.Path, tuple[tlc.Table, tlc.Table]]:  # noqa: C901
    data_set_path = TMP / "no_predictions"

    train_dir = data_set_path / "train" / "images"
    val_dir = data_set_path / "val" / "images"
    os.makedirs(train_dir, exist_ok=True)
    os.makedirs(val_dir, exist_ok=True)

    labels_dir = data_set_path / "train" / "labels"
    os.makedirs(labels_dir, exist_ok=True)

    def circles_overlap(c1, c2, r1, r2):
        return np.sqrt((c1[0] - c2[0]) ** 2 + (c1[1] - c2[1]) ** 2) < (r1 + r2)

    rng = np.random.default_rng(seed=42)

    for i in range(16):
        img = np.full((640, 640, 3), 255, dtype=np.uint8)
        img_name = f"train_test_{i}.jpg"
        h, w = img.shape[:2]

        # Generate two non-overlapping circles
        circles = []
        for _ in range(2):
            while True:
                radius = int(0.1 * min(h, w))
                center_x = rng.integers(radius, w - radius)
                center_y = rng.integers(radius, h - radius)

                # Check if new circle overlaps with existing ones
                if not any(circles_overlap((center_x, center_y), (c[0], c[1]), radius, radius) for c in circles):
                    break

            circles.append((center_x, center_y, radius))

            def is_similar_to_grey(color, threshold=30):
                # Check if color components are too close to each other (indicating greyness)
                r, g, b = color
                avg = (r + g + b) / 3
                return all(abs(c - avg) < threshold for c in (r, g, b))

            # Generate color that's not too similar to grey
            while True:
                color = tuple(rng.integers(0, 255, 3).tolist())
                if not is_similar_to_grey(color):
                    break
            cv2.circle(img, (center_x, center_y), radius, color, -1)

        # Save training image
        img_path = train_dir / img_name
        cv2.imwrite(img_path.as_posix(), img)

        # Create label file for train image
        label_path = labels_dir / f"{img_name[:-4]}.txt"
        with open(label_path, "w") as f:
            for cx, cy, r in circles:
                # Convert to YOLO format (x_center, y_center, width, height) normalized
                x_center = cx / w
                y_center = cy / h
                width = (2 * r) / w
                height = (2 * r) / h
                f.write(f"0 {x_center} {y_center} {width} {height}\n")

    # Generate validation images (all gray) with random labels
    val_labels_dir = data_set_path / "val" / "labels"
    os.makedirs(val_labels_dir, exist_ok=True)

    for i in range(16):
        img = np.full((640, 640, 3), 128, dtype=np.uint8)
        img_name = f"val_test_{i}.jpg"
        img_path = val_dir / img_name
        cv2.imwrite(img_path.as_posix(), img)

        # Create random labels for validation images
        if i == 1:
            h, w = img.shape[:2]
            label_path = val_labels_dir / f"{img_name[:-4]}.txt"
            with open(label_path, "w") as f:
                for _ in range(1):
                    x_center = rng.random()
                    y_center = rng.random()
                    width = rng.random() * 0.2  # Max 20% of image width
                    height = rng.random() * 0.2  # Max 20% of image height
                    f.write(f"0 {x_center} {y_center} {width} {height}\n")

    yolo_dataset_file = _create_no_predictions_data_yaml(data_set_path)

    table_train = tlc.Table.from_yolo(yolo_dataset_file, "train", if_exists="overwrite")
    table_val = tlc.Table.from_yolo(yolo_dataset_file, "val", if_exists="overwrite")

    return yolo_dataset_file, (table_train, table_val)


@pytest.fixture(autouse=True, scope="session")
def cleanup_tmp():
    """Clean up the TMP directory after all tests are complete."""
    yield
    import shutil

    if TMP.exists():
        shutil.rmtree(TMP)


def _compare_dataset_rows(row_ultralytics, row_3lc) -> None:
    for key in row_ultralytics.keys():
        value_ultralytics = row_ultralytics[key]

        assert key in row_3lc, f"Key {key} not found in 3LC row"
        value_3lc = row_3lc[key]

        if isinstance(value_ultralytics, (np.ndarray, torch.Tensor)):
            assert (value_ultralytics == value_3lc).all(), f"Value {key} not equal in 3LC and Ultralytics"
        else:
<<<<<<< HEAD
            assert value_ultralytics == value_3lc, f"Value {key} not equal in 3LC and Ultralytics"


def _create_dataset_samples_in_process(overrides, mode, trainer_type):
    """Helper function to create dataset samples in a separate process."""
    if trainer_type == "3lc":
        from tlc_ultralytics.detect.trainer import TLCDetectionTrainer

        trainer = TLCDetectionTrainer(overrides=overrides)
    else:
        from ultralytics.models.yolo.detect import DetectionTrainer

        trainer = DetectionTrainer(overrides=overrides)

    trainer.model = None
    dataset = trainer.build_dataset(trainer.data["train"], mode=mode, batch=4)
    rows = list(dataset)

    # Convert tensors to numpy arrays for pickling
    serializable_rows = []
    for row in rows:
        serializable_row = {}
        for key, value in row.items():
            if isinstance(value, torch.Tensor):
                serializable_row[key] = value.cpu().numpy()
            elif isinstance(value, np.ndarray):
                serializable_row[key] = value
            else:
                serializable_row[key] = value
        serializable_rows.append(serializable_row)

    return serializable_rows


# @pytest.mark.parametrize("mode", ["train", "val"])
# def test_dataset_determinism(mode) -> None:
#     """Test that datasets are deterministic with the same seed across separate processes."""
#     settings = Settings(project_name=f"test_dataset_determinism_mode_{mode}")
#     overrides = {
#         "data": TASK2DATASET["detect"],
#         "model": TASK2MODEL["detect"],
#         "seed": 42,  # Fixed seed
#         "deterministic": True,
#     }

#     overrides_3lc = overrides.copy()
#     overrides_3lc["settings"] = settings

#     # Create datasets in separate processes using spawn
#     ctx = mp.get_context("spawn")
#     with ctx.Pool(processes=2) as pool:
#         # Run 3LC trainer in one process
#         result_3lc = pool.apply_async(_create_dataset_samples_in_process, args=(overrides_3lc, mode, "3lc"))

#         # Run Ultralytics trainer in another process
#         result_ultralytics = pool.apply_async(
#             _create_dataset_samples_in_process,
#             args=(overrides, mode, "ultralytics")
#         )

#         # Get results
#         rows_3lc = result_3lc.get()
#         rows_ultralytics = result_ultralytics.get()

#     assert len(rows_3lc) == len(rows_ultralytics), "Number of batches should be the same"

#     for row_3lc, row_ultralytics in zip(rows_3lc, rows_ultralytics):
#         _compare_dataset_rows(row_ultralytics, row_3lc)
=======
            assert value_ultralytics == value_3lc, f"Value {key} not equal in 3LC and Ultralytics"
>>>>>>> f66f4f2b
<|MERGE_RESOLUTION|>--- conflicted
+++ resolved
@@ -108,39 +108,15 @@
         run_description=f"Test {task} training",
     )
 
-<<<<<<< HEAD
-    # Train models in separate processes using spawn
-    ctx = mp.get_context("spawn")
-    with ctx.Pool(processes=2) as pool:
-        # Run ultralytics training in one process
-        result_ultralytics = pool.apply_async(
-            _train_model_in_process, args=("ultralytics", TASK2MODEL[task], overrides)
-        )
-
-        # Run 3LC training in another process
-        result_3lc = pool.apply_async(_train_model_in_process, args=("3lc", TASK2MODEL[task], overrides, settings))
-
-        # Get results
-        _ = result_ultralytics.get()
-        results_3lc = result_3lc.get()
-=======
     model_ultralytics = YOLO(TASK2MODEL[task])
     results_ultralytics = model_ultralytics.train(**overrides)
 
     model_3lc = TLCYOLO(TASK2MODEL[task])
     results_3lc = model_3lc.train(**overrides, settings=settings)
->>>>>>> f66f4f2b
 
     assert results_3lc, "Detection training failed"
 
     # Compare 3LC integration with ultralytics results
-<<<<<<< HEAD
-    # if task == "detect":
-    #     assert results_ultralytics["results_dict"] == results_3lc["results_dict"], (
-    #         "Results validation metrics 3LC different from Ultralytics"
-    #     )
-    #     assert results_ultralytics["names"] == results_3lc["names"], "Results validation names"
-=======
     # Segmentation results will be slightly different due to the 3lc mask storage format and conversion
     # back to polygons
     atol = 0.1 if task == "segment" else 0
@@ -150,7 +126,6 @@
         )
 
     assert results_ultralytics.names == results_3lc.names, "Results validation names"
->>>>>>> f66f4f2b
 
     # Get 3LC run and inspect the results
     run = _get_run_from_settings(settings)
@@ -1229,75 +1204,4 @@
         if isinstance(value_ultralytics, (np.ndarray, torch.Tensor)):
             assert (value_ultralytics == value_3lc).all(), f"Value {key} not equal in 3LC and Ultralytics"
         else:
-<<<<<<< HEAD
-            assert value_ultralytics == value_3lc, f"Value {key} not equal in 3LC and Ultralytics"
-
-
-def _create_dataset_samples_in_process(overrides, mode, trainer_type):
-    """Helper function to create dataset samples in a separate process."""
-    if trainer_type == "3lc":
-        from tlc_ultralytics.detect.trainer import TLCDetectionTrainer
-
-        trainer = TLCDetectionTrainer(overrides=overrides)
-    else:
-        from ultralytics.models.yolo.detect import DetectionTrainer
-
-        trainer = DetectionTrainer(overrides=overrides)
-
-    trainer.model = None
-    dataset = trainer.build_dataset(trainer.data["train"], mode=mode, batch=4)
-    rows = list(dataset)
-
-    # Convert tensors to numpy arrays for pickling
-    serializable_rows = []
-    for row in rows:
-        serializable_row = {}
-        for key, value in row.items():
-            if isinstance(value, torch.Tensor):
-                serializable_row[key] = value.cpu().numpy()
-            elif isinstance(value, np.ndarray):
-                serializable_row[key] = value
-            else:
-                serializable_row[key] = value
-        serializable_rows.append(serializable_row)
-
-    return serializable_rows
-
-
-# @pytest.mark.parametrize("mode", ["train", "val"])
-# def test_dataset_determinism(mode) -> None:
-#     """Test that datasets are deterministic with the same seed across separate processes."""
-#     settings = Settings(project_name=f"test_dataset_determinism_mode_{mode}")
-#     overrides = {
-#         "data": TASK2DATASET["detect"],
-#         "model": TASK2MODEL["detect"],
-#         "seed": 42,  # Fixed seed
-#         "deterministic": True,
-#     }
-
-#     overrides_3lc = overrides.copy()
-#     overrides_3lc["settings"] = settings
-
-#     # Create datasets in separate processes using spawn
-#     ctx = mp.get_context("spawn")
-#     with ctx.Pool(processes=2) as pool:
-#         # Run 3LC trainer in one process
-#         result_3lc = pool.apply_async(_create_dataset_samples_in_process, args=(overrides_3lc, mode, "3lc"))
-
-#         # Run Ultralytics trainer in another process
-#         result_ultralytics = pool.apply_async(
-#             _create_dataset_samples_in_process,
-#             args=(overrides, mode, "ultralytics")
-#         )
-
-#         # Get results
-#         rows_3lc = result_3lc.get()
-#         rows_ultralytics = result_ultralytics.get()
-
-#     assert len(rows_3lc) == len(rows_ultralytics), "Number of batches should be the same"
-
-#     for row_3lc, row_ultralytics in zip(rows_3lc, rows_ultralytics):
-#         _compare_dataset_rows(row_ultralytics, row_3lc)
-=======
-            assert value_ultralytics == value_3lc, f"Value {key} not equal in 3LC and Ultralytics"
->>>>>>> f66f4f2b
+            assert value_ultralytics == value_3lc, f"Value {key} not equal in 3LC and Ultralytics"